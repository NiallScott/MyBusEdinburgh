<?xml version="1.0" encoding="UTF-8"?>
<!--
/*
 * Copyright (C) 2009 - 2014 Niall 'Rivernile' Scott
 *
 * This software is provided 'as-is', without any express or implied
 * warranty.  In no event will the authors or contributors be held liable for
 * any damages arising from the use of this software.
 *
 * The aforementioned copyright holder(s) hereby grant you a
 * non-transferrable right to use this software for any purpose (including
 * commercial applications), and to modify it and redistribute it, subject to
 * the following conditions:
 *
 *  1. This notice may not be removed or altered from any file it appears in.
 *
 *  2. Any modifications made to this software, except those defined in
 *     clause 3 of this agreement, must be released under this license, and
 *     the source code of any modifications must be made available on a
 *     publically accessible (and locateable) website, or sent to the
 *     original author of this software.
 *
 *  3. Software modifications that do not alter the functionality of the
 *     software but are simply adaptations to a specific environment are
 *     exempt from clause 2.
 */ -->
<LinearLayout
    xmlns:android="http://schemas.android.com/apk/res/android"
    android:layout_width="match_parent"
    android:layout_height="match_parent"
    android:orientation="vertical"
    android:layout_gravity="center_horizontal"
    android:gravity="center">
    <LinearLayout
        android:id="@+id/layoutTopBar"
        android:layout_width="match_parent"
        android:layout_height="wrap_content"
        android:orientation="vertical"
        android:background="#D1D1D1"
        android:visibility="gone" >
        <LinearLayout
            android:layout_width="match_parent"
            android:layout_height="wrap_content"
            android:orientation="horizontal"
            android:gravity="center_vertical"
            android:paddingLeft="8dp"
            android:paddingRight="8dp" >
            <LinearLayout
                android:layout_width="0dp"
                android:layout_height="wrap_content"
                android:layout_weight="1"
                android:orientation="vertical" >
                <TextView
                    android:id="@+id/txtStopName"
                    android:layout_width="wrap_content"
                    android:layout_height="wrap_content"
                    android:textSize="18sp"
                    android:textStyle="bold"
                    android:textIsSelectable="true" />
                <TextView
                    android:id="@+id/txtServices"
                    android:layout_width="wrap_content"
                    android:layout_height="wrap_content"
                    android:textIsSelectable="true" />
                <LinearLayout
                    android:layout_width="match_parent"
                    android:layout_height="wrap_content"
                    android:orientation="horizontal" >
                    <TextView
                        android:id="@+id/txtLastUpdated"
                        android:layout_width="wrap_content"
                        android:layout_height="wrap_content"
                        android:paddingRight="10dp"
                        android:textIsSelectable="false" />
                    <ProgressBar
                        android:id="@+id/progressSmall"
                        style="@android:style/Widget.ProgressBar.Small"
                        android:layout_width="wrap_content"
                        android:layout_height="wrap_content"
                        android:visibility="invisible" />
                </LinearLayout>
            </LinearLayout>
            <ImageButton
                android:id="@+id/imgbtnFavourite"
                android:layout_width="wrap_content"
                android:layout_height="wrap_content"
                android:layout_marginLeft="8dp"
                android:background="@null"
                android:contentDescription="@null" />
        </LinearLayout>
        <LinearLayout
            android:layout_width="match_parent"
            android:layout_height="wrap_content"
            android:layout_marginTop="@dimen/padding_default"
            android:paddingLeft="?android:attr/expandableListPreferredItemPaddingLeft"
            android:orientation="horizontal" >
            <TextView
                android:id="@+id/txtService"
                android:layout_height="wrap_content"
<<<<<<< HEAD
                android:layout_width="@dimen/service_name_width"
                android:gravity="center"
=======
                android:layout_width="55dp"
                android:layout_alignParentLeft="true"
                android:gravity="center_horizontal"
>>>>>>> 05c19e8f
                android:singleLine="true"
                android:textSize="12sp"
                android:textStyle="bold"
                android:text="@string/displaystopdata_column_service" />
            <TextView
                android:id="@+id/txtDestination"
                android:layout_height="wrap_content"
                android:layout_width="0dp"
                android:layout_weight="1"
                android:singleLine="true"
                android:paddingLeft="@dimen/padding_default"
                android:paddingRight="@dimen/padding_default"
                android:textSize="12sp"
                android:textStyle="bold"
                android:text="@string/displaystopdata_column_destination" />
            <TextView
                android:id="@+id/txtTime"
                android:layout_height="wrap_content"
                android:layout_width="@dimen/bustime_width"
                android:paddingRight="@dimen/padding_default"
                android:gravity="right"
                android:singleLine="true"
                android:textSize="12sp"
                android:textStyle="bold"
                android:text="@string/displaystopdata_column_due" />
        </LinearLayout>
    </LinearLayout>
    <ProgressBar
        android:id="@+id/progressBig"
        android:layout_width="wrap_content"
        android:layout_height="wrap_content"
        android:visibility="gone" />
    <TextView
        android:id="@+id/txtError"
        android:layout_width="wrap_content"
        android:layout_height="wrap_content"
        android:gravity="center"
        android:padding="20dp"
        android:visibility="gone"
        android:textIsSelectable="true" />
    <ExpandableListView
        android:id="@android:id/list"
        android:layout_width="match_parent"
        android:layout_height="match_parent"
        android:visibility="gone" />
</LinearLayout><|MERGE_RESOLUTION|>--- conflicted
+++ resolved
@@ -97,14 +97,8 @@
             <TextView
                 android:id="@+id/txtService"
                 android:layout_height="wrap_content"
-<<<<<<< HEAD
                 android:layout_width="@dimen/service_name_width"
                 android:gravity="center"
-=======
-                android:layout_width="55dp"
-                android:layout_alignParentLeft="true"
-                android:gravity="center_horizontal"
->>>>>>> 05c19e8f
                 android:singleLine="true"
                 android:textSize="12sp"
                 android:textStyle="bold"
@@ -130,7 +124,7 @@
                 android:textSize="12sp"
                 android:textStyle="bold"
                 android:text="@string/displaystopdata_column_due" />
-        </LinearLayout>
+    </LinearLayout>
     </LinearLayout>
     <ProgressBar
         android:id="@+id/progressBig"
