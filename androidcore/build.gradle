--- conflicted
+++ resolved
@@ -30,11 +30,7 @@
 apply plugin: 'kotlin-allopen'
 
 ext {
-<<<<<<< HEAD
-    retrofitVersion = '2.6.1'
-=======
     retrofitVersion = '2.9.0'
->>>>>>> b8cc6246
 }
 
 android {
