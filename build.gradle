--- conflicted
+++ resolved
@@ -31,13 +31,8 @@
         androidBuildToolsVersion = '29.0.3'
 
         // Dependency versions
-<<<<<<< HEAD
-        kotlinVersion = '1.4.10'
+        kotlinVersion = '1.4.21'
         kotlinCoroutinesVersion = '1.4.1'
-=======
-        kotlinVersion = '1.4.21'
-        kotlinCoroutinesVersion = '1.3.9'
->>>>>>> cfdd1028
         androidXCoreVersion = '1.3.2'
         androidXActivityVersion = '1.1.0'
         anroidXFragmentVersion = '1.2.5'
