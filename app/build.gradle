--- conflicted
+++ resolved
@@ -114,24 +114,14 @@
 
     // Android support libraries
     implementation 'androidx.appcompat:appcompat:1.1.0'
-<<<<<<< HEAD
-    implementation 'com.google.android.material:material:1.0.0'
-    implementation 'androidx.recyclerview:recyclerview:1.0.0'
-=======
     implementation 'com.google.android.material:material:1.1.0'
     implementation 'androidx.recyclerview:recyclerview:1.1.0'
->>>>>>> b8cc6246
     implementation 'androidx.cardview:cardview:1.0.0'
     implementation 'androidx.percentlayout:percentlayout:1.0.0'
 
     // Android Architecture Components
-<<<<<<< HEAD
     implementation "androidx.lifecycle:lifecycle-extensions:$architectureComponentsVersion"
     implementation "androidx.lifecycle:lifecycle-common-java8:$architectureComponentsVersion"
-=======
-    implementation 'androidx.lifecycle:lifecycle-extensions:2.2.0'
-    implementation 'androidx.lifecycle:lifecycle-common-java8:2.2.0'
->>>>>>> b8cc6246
 
     // Google Play Services
     implementation "com.google.android.gms:play-services-maps:$googlePlayServicesVersion"
@@ -158,9 +148,5 @@
     testImplementation "junit:junit:$junitVersion"
     testImplementation "org.mockito:mockito-core:$mockitoVersion"
     testImplementation "com.nhaarman.mockitokotlin2:mockito-kotlin:$mockitoKotlinVersion"
-<<<<<<< HEAD
     testImplementation "androidx.arch.core:core-testing:$architectureComponentsVersion"
-=======
-    testImplementation 'androidx.arch.core:core-testing:2.1.0'
->>>>>>> b8cc6246
 }