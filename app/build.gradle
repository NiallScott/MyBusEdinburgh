/*
 * Copyright (C) 2014 - 2016 Niall 'Rivernile' Scott
 *
 * This software is provided 'as-is', without any express or implied
 * warranty.  In no event will the authors or contributors be held liable for
 * any damages arising from the use of this software.
 *
 * The aforementioned copyright holder(s) hereby grant you a
 * non-transferrable right to use this software for any purpose (including
 * commercial applications), and to modify it and redistribute it, subject to
 * the following conditions:
 *
 *  1. This notice may not be removed or altered from any file it appears in.
 *
 *  2. Any modifications made to this software, except those defined in
 *     clause 3 of this agreement, must be released under this license, and
 *     the source code of any modifications must be made available on a
 *     publically accessible (and locateable) website, or sent to the
 *     original author of this software.
 *
 *  3. Software modifications that do not alter the functionality of the
 *     software but are simply adaptations to a specific environment are
 *     exempt from clause 2.
 */

apply plugin: 'com.android.application'

android {
    compileSdkVersion 25
    buildToolsVersion "25.0.1"
    defaultConfig {
        applicationId "uk.org.rivernile.edinburghbustracker.android"
        minSdkVersion 15
        targetSdkVersion 25
        versionCode 15
        versionName "3.0 development"
        testInstrumentationRunner "android.support.test.runner.AndroidJUnitRunner"

        // Populate the build config with API keys which are stored in local.properties so that
        // ApiKey.java can pick them up.
        final Properties properties = new Properties()

        try {
            properties.load(new FileInputStream("local.properties"))
        } catch (IOException ignored) {
            // Do nothing. This is probably happening on the CI server.
        }

        buildConfigField("String", "API_KEY",
                "\"" + properties.getProperty("apiKey", "invalid") + "\"")
        buildConfigField("String", "BUGSENSE_KEY",
                "\"" + properties.getProperty("bugsenseKey", "invalid") + "\"")
        buildConfigField("boolean", "BUGSENSE_ENABLED", "false")
    }
    buildTypes {
        release {
            minifyEnabled false
            proguardFiles getDefaultProguardFile('proguard-android.txt'), 'proguard-rules.pro'
            buildConfigField("boolean", "BUGSENSE_ENABLED", "true")
        }
        debug {
            testCoverageEnabled true
        }
    }
    lintOptions {
        // TODO: fix lint errors and remove this.
        abortOnError false
    }
}

dependencies {
    compile fileTree(dir: 'libs', include: ['*.jar'])
<<<<<<< HEAD
    compile 'com.android.support:appcompat-v7:24.2.1'
    compile 'com.android.support:design:24.2.1'
    compile 'com.android.support:recyclerview-v7:24.2.1'
    compile 'com.android.support:cardview-v7:24.2.1'
    compile 'com.android.support:percent:24.2.1'
    compile 'com.google.android.gms:play-services-maps:9.6.1'
=======
    compile 'com.android.support:appcompat-v7:25.0.1'
    compile 'com.android.support:recyclerview-v7:25.0.1'
    compile 'com.android.support:cardview-v7:25.0.1'
    compile 'com.android.support:percent:25.0.1'
    compile 'com.google.android.gms:play-services-maps:10.0.1'
>>>>>>> cf118ab2
    compile 'uk.org.rivernile.android.fetchutils:fetchutils-library:1.1.1'
    compile 'com.squareup.picasso:picasso:2.5.2'
    compile 'com.squareup.okhttp3:okhttp:3.5.0'
    compile 'com.jakewharton.picasso:picasso2-okhttp3-downloader:1.1.0'

    androidTestCompile 'com.android.support:support-annotations:25.0.1'
    androidTestCompile 'com.android.support.test:runner:0.5'
    androidTestCompile 'com.android.support.test:rules:0.5'

    testCompile 'junit:junit:4.12'
}<|MERGE_RESOLUTION|>--- conflicted
+++ resolved
@@ -70,20 +70,12 @@
 
 dependencies {
     compile fileTree(dir: 'libs', include: ['*.jar'])
-<<<<<<< HEAD
-    compile 'com.android.support:appcompat-v7:24.2.1'
-    compile 'com.android.support:design:24.2.1'
-    compile 'com.android.support:recyclerview-v7:24.2.1'
-    compile 'com.android.support:cardview-v7:24.2.1'
-    compile 'com.android.support:percent:24.2.1'
-    compile 'com.google.android.gms:play-services-maps:9.6.1'
-=======
     compile 'com.android.support:appcompat-v7:25.0.1'
+    compile 'com.android.support:design:25.0.1'
     compile 'com.android.support:recyclerview-v7:25.0.1'
     compile 'com.android.support:cardview-v7:25.0.1'
     compile 'com.android.support:percent:25.0.1'
     compile 'com.google.android.gms:play-services-maps:10.0.1'
->>>>>>> cf118ab2
     compile 'uk.org.rivernile.android.fetchutils:fetchutils-library:1.1.1'
     compile 'com.squareup.picasso:picasso:2.5.2'
     compile 'com.squareup.okhttp3:okhttp:3.5.0'
