--- conflicted
+++ resolved
@@ -60,17 +60,11 @@
 
 dependencies {
     compile fileTree(dir: 'libs', include: ['*.jar'])
-<<<<<<< HEAD
-    compile 'com.android.support:appcompat-v7:23.3.0'
-    compile 'com.android.support:recyclerview-v7:23.3.0'
-    compile 'com.android.support:cardview-v7:23.3.0'
-    compile 'com.android.support:percent:23.3.0'
-    compile 'com.google.android.gms:play-services-maps:8.4.0'
-=======
     compile 'com.android.support:appcompat-v7:23.4.0'
     compile 'com.android.support:recyclerview-v7:23.4.0'
+    compile 'com.android.support:cardview-v7:23.4.0'
+    compile 'com.android.support:percent:23.4.0'
     compile 'com.google.android.gms:play-services-maps:9.0.0'
->>>>>>> f54b06fe
     compile 'uk.org.rivernile.android.fetchutils:fetchutils-library:1.1.1'
     compile 'com.squareup.picasso:picasso:2.5.2'
     compile 'com.squareup.okhttp3:okhttp:3.2.0'
