--- conflicted
+++ resolved
@@ -94,14 +94,6 @@
 
 dependencies {
     implementation fileTree(dir: 'libs', include: ['*.jar'])
-<<<<<<< HEAD
-    implementation 'com.android.support:appcompat-v7:25.4.0'
-    implementation 'com.android.support:design:25.4.0'
-    implementation 'com.android.support:recyclerview-v7:25.4.0'
-    implementation 'com.android.support:cardview-v7:25.4.0'
-    implementation 'com.android.support:percent:25.4.0'
-    implementation 'com.google.android.gms:play-services-maps:11.8.0'
-=======
 
     // Kotlin
     implementation "org.jetbrains.kotlin:kotlin-stdlib:$kotlinVersion"
@@ -119,6 +111,7 @@
 
     // Google Play Services
     implementation "com.google.android.gms:play-services-maps:" + googlePlayServicesVersion
+    implementation 'com.google.maps.android:android-maps-utils:0.5'
 
     // Dagger 2
     implementation "com.google.dagger:dagger:$daggerVersion"
@@ -127,7 +120,6 @@
     kapt "com.google.dagger:dagger-compiler:$daggerVersion"
     kapt "com.google.dagger:dagger-android-processor:$daggerVersion"
 
->>>>>>> 9f883c41
     implementation 'uk.org.rivernile.android.fetchutils:fetchutils-library:1.1.1'
 
     // Picasso
@@ -136,7 +128,6 @@
     // Okhttp
     implementation 'com.squareup.okhttp3:okhttp:3.10.0'
     implementation 'com.jakewharton.picasso:picasso2-okhttp3-downloader:1.1.0'
-    implementation 'com.google.maps.android:android-maps-utils:0.5'
 
     // Test dependencies
     androidTestImplementation "com.android.support:support-annotations:" + supportLibraryVersion
