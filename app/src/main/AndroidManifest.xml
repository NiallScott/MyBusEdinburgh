<?xml version="1.0" encoding="UTF-8"?>
<!--
/*
 * Copyright (C) 2009 - 2016 Niall 'Rivernile' Scott
 *
 * This software is provided 'as-is', without any express or implied
 * warranty.  In no event will the authors or contributors be held liable for
 * any damages arising from the use of this software.
 *
 * The aforementioned copyright holder(s) hereby grant you a
 * non-transferrable right to use this software for any purpose (including
 * commercial applications), and to modify it and redistribute it, subject to
 * the following conditions:
 *
 *  1. This notice may not be removed or altered from any file it appears in.
 *
 *  2. Any modifications made to this software, except those defined in
 *     clause 3 of this agreement, must be released under this license, and
 *     the source code of any modifications must be made available on a
 *     publically accessible (and locateable) website, or sent to the
 *     original author of this software.
 *
 *  3. Software modifications that do not alter the functionality of the
 *     software but are simply adaptations to a specific environment are
 *     exempt from clause 2.
*/ -->
<manifest
    xmlns:android="http://schemas.android.com/apk/res/android"
    xmlns:tools="http://schemas.android.com/tools"
    package="uk.org.rivernile.edinburghbustracker.android">
    
    <!-- Request the required permissions. -->
    <uses-permission android:name="android.permission.INTERNET" />
    <uses-permission android:name="android.permission.ACCESS_NETWORK_STATE" />
    <uses-permission android:name="android.permission.ACCESS_COARSE_LOCATION" />
    <uses-permission android:name="android.permission.ACCESS_FINE_LOCATION" />
    <uses-permission android:name="android.permission.WRITE_EXTERNAL_STORAGE" />
    <uses-permission android:name="android.permission.VIBRATE" />

    <!-- Tell the Google Play Store that this app uses location features, but
         app does not require that devices have them. -->
    <uses-feature
        android:name="android.hardware.location"
        android:required="false" />
    <uses-feature
        android:name="android.hardware.location.network"
        android:required="false" />
    <uses-feature
        android:name="android.hardware.location.gps"
        android:required="false" />
              
    <application
        android:name=".MyBusEdinburghApplication"
        android:label="@string/app_name"
        android:description="@string/app_description"
        android:icon="@drawable/appicon"
        android:hardwareAccelerated="true"
        android:theme="@style/MyBusEdinburgh"
        android:backupAgent="SettingsBackupAgent"
        android:allowBackup="true"
        android:fullBackupContent="@xml/autobackup"
        android:fullBackupOnly="true"
        tools:ignore="UnusedAttribute">
        
        <!-- This is the API key used by the backup service. This is linked
             to the package name. -->
        <meta-data
            android:name="com.google.android.backup.api_key"
            android:value="AEdPqrEAAAAIgfw_r8tIY0nyXAflwrdH6DJ1K38Gwog80pGrPw" />
        
        <!-- The API key for Google Maps Android API v2. -->
        <meta-data
            android:name="com.google.android.geo.API_KEY"
            android:value="AIzaSyAv1VYsySkSWNqZ9UQ5jA2TEitLk2lIKIM" />
        
        <!-- This is required by Google Play Services. -->
        <meta-data
            android:name="com.google.android.gms.version"
            android:value="@integer/google_play_services_version" />
        
        <!-- The MainActivity, which is the entry point. -->
        <activity
            android:name="uk.org.rivernile.android.bustracker.ui.main.MainActivity"
            android:label="@string/app_name"
            android:launchMode="singleTop" />
        
        <activity-alias
            android:name=".MainActivity"
            android:targetActivity="uk.org.rivernile.android.bustracker.ui.main.MainActivity"
            android:label="@string/app_name" >
            <!-- This intent filter tells the system to place an app icon in the
                 launcher and use this Activity when starting the app. -->
            <intent-filter>
                <action android:name="android.intent.action.MAIN" />
                <category android:name="android.intent.category.LAUNCHER" />
            </intent-filter>
        </activity-alias>
        
        <!-- SelectFavouriteStopActivity, to let the user choose a favourite stop to show as a home
             screen shortcut. -->
        <activity
            android:name="uk.org.rivernile.android.bustracker.ui.favourites.SelectFavouriteStopActivity"
            android:label="@string/favouriteshortcut_title"
            android:icon="@drawable/appicon_favourite"
            android:parentActivityName="uk.org.rivernile.android.bustracker.ui.main.MainActivity" >
            <!-- This signifies that this Activity can add shortcuts to the
                 home screen, and launch this Activity when the user wants to
                 create a shortcut. -->
            <intent-filter>
                <action android:name="android.intent.action.CREATE_SHORTCUT" />
            </intent-filter>
            <!-- PARENT_ACTIVITY is used by the support library for supporting
                 up navigation. -->
            <meta-data
                android:name="android.support.PARENT_ACTIVITY"
                android:value="uk.org.rivernile.android.bustracker.ui.main.MainActivity" />
        </activity>
        
        <!-- DisplayStopDataActivity, to show bus times. -->
        <activity
            android:name="uk.org.rivernile.android.bustracker.ui.bustimes.DisplayStopDataActivity"
            android:label="@string/displaystopdata_title"
            android:parentActivityName="uk.org.rivernile.android.bustracker.ui.main.MainActivity" >
            <!-- This Activity attempts to take over HTTP accessing of
                 mobile.mybustracker.co.uk. -->
            <intent-filter>
                <action android:name="android.intent.action.VIEW" />
                <category android:name="android.intent.category.DEFAULT" />
                <category android:name="android.intent.category.BROWSABLE" />
                <data
                    android:scheme="http"
                    android:host="mobile.mybustracker.co.uk" />
            </intent-filter>
            <!-- External applications can call this Intent action to load bus
                 times. -->
            <intent-filter>
                <action android:name="uk.org.rivernile.edinburghbustracker.android.ACTION_VIEW_STOP_DATA" />
                <category android:name="android.intent.category.DEFAULT" />
            </intent-filter>
            <!-- PARENT_ACTIVITY is used by the support library for supporting
                 up navigation. -->
            <meta-data
                android:name="android.support.PARENT_ACTIVITY"
                android:value="uk.org.rivernile.android.bustracker.ui.main.MainActivity" />
        </activity>
        
        <activity-alias
            android:name=".DisplayStopDataActivity"
            android:targetActivity="uk.org.rivernile.android.bustracker.ui.bustimes.DisplayStopDataActivity"
            android:exported="true"
            android:label="@string/displaystopdata_title" />
        
        <!-- PreferencesActivity, to let the user change app preferences. -->
        <activity
            android:name="uk.org.rivernile.android.bustracker.ui.settings.SettingsActivity"
            android:label="@string/preferences_title"
            android:parentActivityName="uk.org.rivernile.android.bustracker.ui.main.MainActivity" >
            <!-- This lets the user manage network settings for the application from elsewhere in
                 the system. -->
            <intent-filter>
                <action android:name="android.intent.action.MANAGE_NETWORK_USAGE" />
                <category android:name="android.intent.category.DEFAULT" />
            </intent-filter>
            <!-- PARENT_ACTIVITY is used by the support library for supporting
                 up navigation. -->
            <meta-data
                android:name="android.support.PARENT_ACTIVITY"
                android:value="uk.org.rivernile.android.bustracker.ui.main.MainActivity" />
        </activity>
        
        <!-- AddEditFavouriteStopActivity, to add or edit a favourite bus
             stop. -->
        <activity
            android:name=".AddEditFavouriteStopActivity"
            android:label="@string/addeditstop_title"
            android:parentActivityName="uk.org.rivernile.android.bustracker.ui.main.MainActivity" >
            <!-- PARENT_ACTIVITY is used by the support library for supporting
                 up navigation. -->
            <meta-data
                android:name="android.support.PARENT_ACTIVITY"
                android:value="uk.org.rivernile.android.bustracker.ui.main.MainActivity" />
        </activity>
        
        <!-- BusStopMapActivity, to show bus stops on the map. -->
        <activity
            android:name=".BusStopMapActivity"
            android:label="@string/map_title"
            android:launchMode="singleTop"
            android:theme="@style/MyBusEdinburgh.MapActivity"
            android:parentActivityName="uk.org.rivernile.android.bustracker.ui.main.MainActivity" >
            <!-- This Activity handles searching. -->
            <intent-filter>
                <action android:name="android.intent.action.SEARCH" />
            </intent-filter>
            <!-- External applications can call this Intent action to show the
                 bus stop map. -->
            <intent-filter>
                <action android:name="uk.org.rivernile.edinburghbustracker.android.ACTION_VIEW_BUS_STOP_MAP" />
                <category android:name="android.intent.category.DEFAULT" />
            </intent-filter>
            <meta-data
                android:name="android.app.searchable"
                android:resource="@xml/searchable" />
            <!-- PARENT_ACTIVITY is used by the support library for supporting
                 up navigation. -->
            <meta-data
                android:name="android.support.PARENT_ACTIVITY"
                android:value="uk.org.rivernile.android.bustracker.ui.main.MainActivity" />
        </activity>
        
        <!-- AddProximityAlertActivity, to let the user add a new proximity
             alert. -->
        <activity
            android:name=".AddProximityAlertActivity"
            android:label="@string/addproxalert_title"
            android:parentActivityName="uk.org.rivernile.android.bustracker.ui.main.MainActivity">
            <!-- PARENT_ACTIVITY is used by the support library for supporting
                 up navigation. -->
            <meta-data
                android:name="android.support.PARENT_ACTIVITY"
                android:value="uk.org.rivernile.android.bustracker.ui.main.MainActivity" />
        </activity>
        
        <!-- AddTimeAlertActivity, to let the user add a new time alert. -->
        <activity
            android:name=".AddTimeAlertActivity"
            android:label="@string/addtimealert_title"
            android:parentActivityName="uk.org.rivernile.android.bustracker.ui.main.MainActivity">
            <!-- PARENT_ACTIVITY is used by the support library for supporting
                 up navigation. -->
            <meta-data
                android:name="android.support.PARENT_ACTIVITY"
                android:value="uk.org.rivernile.android.bustracker.ui.main.MainActivity" />
        </activity>
        
        <!-- AddTimeAlertActivity, to let the user add a new time alert. -->
        <activity
            android:name=".BusStopDetailsActivity"
            android:label="@string/busstopdetails_title"
            android:parentActivityName="uk.org.rivernile.android.bustracker.ui.main.MainActivity" >
            <!-- PARENT_ACTIVITY is used by the support library for supporting
                 up navigation. -->
            <meta-data
                android:name="android.support.PARENT_ACTIVITY"
                android:value="uk.org.rivernile.android.bustracker.ui.main.MainActivity" />
        </activity>

        <!-- AboutActivity, to show 'about' information for the application. -->
        <activity
            android:name="uk.org.rivernile.android.bustracker.ui.about.AboutActivity"
            android:label="@string/about_title"
            android:parentActivityName="uk.org.rivernile.android.bustracker.ui.main.MainActivity" >
            <!-- PARENT_ACTIVITY is used by the support library for supporting
                 up navigation. -->
            <meta-data
                android:name="android.support.PARENT_ACTIVITY"
                android:value="uk.org.rivernile.android.bustracker.ui.main.MainActivity" />
        </activity>

<<<<<<< HEAD
        <!-- TODO: remove me later. -->
        <activity
            android:name="uk.org.rivernile.android.bustracker.ui.bustimes.DisplayStopDataActivity2" />
=======
        <!-- SearchActivity, the single place in the application where the user can search for
             content based on a search term. -->
        <activity
            android:name="uk.org.rivernile.android.bustracker.ui.search.SearchActivity"
            android:label="@string/search_title"
            android:launchMode="singleTop"
            android:theme="@style/MyBusEdinburgh.NoActionBar.Search"
            android:parentActivityName="uk.org.rivernile.android.bustracker.ui.main.MainActivity">
            <!-- This Activity handles searching. -->
            <intent-filter>
                <action android:name="android.intent.action.SEARCH" />
            </intent-filter>
            <!-- PARENT_ACTIVITY is used by the support library for supporting
                 up navigation. -->
            <meta-data
                android:name="android.support.PARENT_ACTIVITY"
                android:value="uk.org.rivernile.android.bustracker.ui.main.MainActivity" />
            <meta-data
                android:name="android.app.searchable"
                android:resource="@xml/searchable" />
        </activity>
>>>>>>> 6a0b7a33

        <!-- SettingsProvider, to provide the user's saved favourite stops and active alerts. -->
        <provider
            android:name="uk.org.rivernile.android.bustracker.database.settings.SettingsProvider"
            android:authorities="${applicationId}.provider.settings"
            android:exported="false" />

        <!-- BusStopProvider, to provide bus stop data. -->
        <provider
            android:name="uk.org.rivernile.android.bustracker.database.busstop.BusStopProvider"
            android:authorities="${applicationId}.provider.busstop"
            android:exported="false" />

        <!-- SearchSuggestionsProvider, to provide previous search history items when typing in a
             search term. -->
        <provider
            android:name="uk.org.rivernile.android.bustracker.database.search.SearchSuggestionsProvider"
            android:authorities="${applicationId}.SearchSuggestionsProvider"
            android:permission="${applicationId}.SearchSuggestionsProvider.SEARCH_SUGGESTIONS"
            android:exported="true">
            <path-permission
                android:pathPrefix="/search_suggest_query"
                android:readPermission="android.permission.GLOBAL_SEARCH" />
        </provider>
        
        <!-- DatabaseUpdateService, which checks to see if database updates are
             available and if so, apply them. -->
        <service
            android:name="uk.org.rivernile.android.bustracker.database.busstop.DatabaseUpdateService"
            android:label="@string/databaseservice_title"
            android:icon="@drawable/appicon"
            android:exported="false" />
        
        <!-- TimeAlertService, which checks bus times periodically when the user
             has set an alert for bus times. -->
        <service
            android:name="uk.org.rivernile.android.bustracker.alerts.TimeAlertService"
            android:icon="@drawable/appicon"
            android:exported="false" />

        <!-- ProximityAlertService, which is invoked when the device is within a given proximity of
             a user selected bus stop. -->
        <service
            android:name="uk.org.rivernile.android.bustracker.alerts.ProximityAlertService"
            android:icon="@drawable/appicon"
            android:exported="false" />
    </application>
</manifest>
<|MERGE_RESOLUTION|>--- conflicted
+++ resolved
@@ -1,334 +1,332 @@
-<?xml version="1.0" encoding="UTF-8"?>
-<!--
-/*
- * Copyright (C) 2009 - 2016 Niall 'Rivernile' Scott
- *
- * This software is provided 'as-is', without any express or implied
- * warranty.  In no event will the authors or contributors be held liable for
- * any damages arising from the use of this software.
- *
- * The aforementioned copyright holder(s) hereby grant you a
- * non-transferrable right to use this software for any purpose (including
- * commercial applications), and to modify it and redistribute it, subject to
- * the following conditions:
- *
- *  1. This notice may not be removed or altered from any file it appears in.
- *
- *  2. Any modifications made to this software, except those defined in
- *     clause 3 of this agreement, must be released under this license, and
- *     the source code of any modifications must be made available on a
- *     publically accessible (and locateable) website, or sent to the
- *     original author of this software.
- *
- *  3. Software modifications that do not alter the functionality of the
- *     software but are simply adaptations to a specific environment are
- *     exempt from clause 2.
-*/ -->
-<manifest
-    xmlns:android="http://schemas.android.com/apk/res/android"
-    xmlns:tools="http://schemas.android.com/tools"
-    package="uk.org.rivernile.edinburghbustracker.android">
-    
-    <!-- Request the required permissions. -->
-    <uses-permission android:name="android.permission.INTERNET" />
-    <uses-permission android:name="android.permission.ACCESS_NETWORK_STATE" />
-    <uses-permission android:name="android.permission.ACCESS_COARSE_LOCATION" />
-    <uses-permission android:name="android.permission.ACCESS_FINE_LOCATION" />
-    <uses-permission android:name="android.permission.WRITE_EXTERNAL_STORAGE" />
-    <uses-permission android:name="android.permission.VIBRATE" />
-
-    <!-- Tell the Google Play Store that this app uses location features, but
-         app does not require that devices have them. -->
-    <uses-feature
-        android:name="android.hardware.location"
-        android:required="false" />
-    <uses-feature
-        android:name="android.hardware.location.network"
-        android:required="false" />
-    <uses-feature
-        android:name="android.hardware.location.gps"
-        android:required="false" />
-              
-    <application
-        android:name=".MyBusEdinburghApplication"
-        android:label="@string/app_name"
-        android:description="@string/app_description"
-        android:icon="@drawable/appicon"
-        android:hardwareAccelerated="true"
-        android:theme="@style/MyBusEdinburgh"
-        android:backupAgent="SettingsBackupAgent"
-        android:allowBackup="true"
-        android:fullBackupContent="@xml/autobackup"
-        android:fullBackupOnly="true"
-        tools:ignore="UnusedAttribute">
-        
-        <!-- This is the API key used by the backup service. This is linked
-             to the package name. -->
-        <meta-data
-            android:name="com.google.android.backup.api_key"
-            android:value="AEdPqrEAAAAIgfw_r8tIY0nyXAflwrdH6DJ1K38Gwog80pGrPw" />
-        
-        <!-- The API key for Google Maps Android API v2. -->
-        <meta-data
-            android:name="com.google.android.geo.API_KEY"
-            android:value="AIzaSyAv1VYsySkSWNqZ9UQ5jA2TEitLk2lIKIM" />
-        
-        <!-- This is required by Google Play Services. -->
-        <meta-data
-            android:name="com.google.android.gms.version"
-            android:value="@integer/google_play_services_version" />
-        
-        <!-- The MainActivity, which is the entry point. -->
-        <activity
-            android:name="uk.org.rivernile.android.bustracker.ui.main.MainActivity"
-            android:label="@string/app_name"
-            android:launchMode="singleTop" />
-        
-        <activity-alias
-            android:name=".MainActivity"
-            android:targetActivity="uk.org.rivernile.android.bustracker.ui.main.MainActivity"
-            android:label="@string/app_name" >
-            <!-- This intent filter tells the system to place an app icon in the
-                 launcher and use this Activity when starting the app. -->
-            <intent-filter>
-                <action android:name="android.intent.action.MAIN" />
-                <category android:name="android.intent.category.LAUNCHER" />
-            </intent-filter>
-        </activity-alias>
-        
-        <!-- SelectFavouriteStopActivity, to let the user choose a favourite stop to show as a home
-             screen shortcut. -->
-        <activity
-            android:name="uk.org.rivernile.android.bustracker.ui.favourites.SelectFavouriteStopActivity"
-            android:label="@string/favouriteshortcut_title"
-            android:icon="@drawable/appicon_favourite"
-            android:parentActivityName="uk.org.rivernile.android.bustracker.ui.main.MainActivity" >
-            <!-- This signifies that this Activity can add shortcuts to the
-                 home screen, and launch this Activity when the user wants to
-                 create a shortcut. -->
-            <intent-filter>
-                <action android:name="android.intent.action.CREATE_SHORTCUT" />
-            </intent-filter>
-            <!-- PARENT_ACTIVITY is used by the support library for supporting
-                 up navigation. -->
-            <meta-data
-                android:name="android.support.PARENT_ACTIVITY"
-                android:value="uk.org.rivernile.android.bustracker.ui.main.MainActivity" />
-        </activity>
-        
-        <!-- DisplayStopDataActivity, to show bus times. -->
-        <activity
-            android:name="uk.org.rivernile.android.bustracker.ui.bustimes.DisplayStopDataActivity"
-            android:label="@string/displaystopdata_title"
-            android:parentActivityName="uk.org.rivernile.android.bustracker.ui.main.MainActivity" >
-            <!-- This Activity attempts to take over HTTP accessing of
-                 mobile.mybustracker.co.uk. -->
-            <intent-filter>
-                <action android:name="android.intent.action.VIEW" />
-                <category android:name="android.intent.category.DEFAULT" />
-                <category android:name="android.intent.category.BROWSABLE" />
-                <data
-                    android:scheme="http"
-                    android:host="mobile.mybustracker.co.uk" />
-            </intent-filter>
-            <!-- External applications can call this Intent action to load bus
-                 times. -->
-            <intent-filter>
-                <action android:name="uk.org.rivernile.edinburghbustracker.android.ACTION_VIEW_STOP_DATA" />
-                <category android:name="android.intent.category.DEFAULT" />
-            </intent-filter>
-            <!-- PARENT_ACTIVITY is used by the support library for supporting
-                 up navigation. -->
-            <meta-data
-                android:name="android.support.PARENT_ACTIVITY"
-                android:value="uk.org.rivernile.android.bustracker.ui.main.MainActivity" />
-        </activity>
-        
-        <activity-alias
-            android:name=".DisplayStopDataActivity"
-            android:targetActivity="uk.org.rivernile.android.bustracker.ui.bustimes.DisplayStopDataActivity"
-            android:exported="true"
-            android:label="@string/displaystopdata_title" />
-        
-        <!-- PreferencesActivity, to let the user change app preferences. -->
-        <activity
-            android:name="uk.org.rivernile.android.bustracker.ui.settings.SettingsActivity"
-            android:label="@string/preferences_title"
-            android:parentActivityName="uk.org.rivernile.android.bustracker.ui.main.MainActivity" >
-            <!-- This lets the user manage network settings for the application from elsewhere in
-                 the system. -->
-            <intent-filter>
-                <action android:name="android.intent.action.MANAGE_NETWORK_USAGE" />
-                <category android:name="android.intent.category.DEFAULT" />
-            </intent-filter>
-            <!-- PARENT_ACTIVITY is used by the support library for supporting
-                 up navigation. -->
-            <meta-data
-                android:name="android.support.PARENT_ACTIVITY"
-                android:value="uk.org.rivernile.android.bustracker.ui.main.MainActivity" />
-        </activity>
-        
-        <!-- AddEditFavouriteStopActivity, to add or edit a favourite bus
-             stop. -->
-        <activity
-            android:name=".AddEditFavouriteStopActivity"
-            android:label="@string/addeditstop_title"
-            android:parentActivityName="uk.org.rivernile.android.bustracker.ui.main.MainActivity" >
-            <!-- PARENT_ACTIVITY is used by the support library for supporting
-                 up navigation. -->
-            <meta-data
-                android:name="android.support.PARENT_ACTIVITY"
-                android:value="uk.org.rivernile.android.bustracker.ui.main.MainActivity" />
-        </activity>
-        
-        <!-- BusStopMapActivity, to show bus stops on the map. -->
-        <activity
-            android:name=".BusStopMapActivity"
-            android:label="@string/map_title"
-            android:launchMode="singleTop"
-            android:theme="@style/MyBusEdinburgh.MapActivity"
-            android:parentActivityName="uk.org.rivernile.android.bustracker.ui.main.MainActivity" >
-            <!-- This Activity handles searching. -->
-            <intent-filter>
-                <action android:name="android.intent.action.SEARCH" />
-            </intent-filter>
-            <!-- External applications can call this Intent action to show the
-                 bus stop map. -->
-            <intent-filter>
-                <action android:name="uk.org.rivernile.edinburghbustracker.android.ACTION_VIEW_BUS_STOP_MAP" />
-                <category android:name="android.intent.category.DEFAULT" />
-            </intent-filter>
-            <meta-data
-                android:name="android.app.searchable"
-                android:resource="@xml/searchable" />
-            <!-- PARENT_ACTIVITY is used by the support library for supporting
-                 up navigation. -->
-            <meta-data
-                android:name="android.support.PARENT_ACTIVITY"
-                android:value="uk.org.rivernile.android.bustracker.ui.main.MainActivity" />
-        </activity>
-        
-        <!-- AddProximityAlertActivity, to let the user add a new proximity
-             alert. -->
-        <activity
-            android:name=".AddProximityAlertActivity"
-            android:label="@string/addproxalert_title"
-            android:parentActivityName="uk.org.rivernile.android.bustracker.ui.main.MainActivity">
-            <!-- PARENT_ACTIVITY is used by the support library for supporting
-                 up navigation. -->
-            <meta-data
-                android:name="android.support.PARENT_ACTIVITY"
-                android:value="uk.org.rivernile.android.bustracker.ui.main.MainActivity" />
-        </activity>
-        
-        <!-- AddTimeAlertActivity, to let the user add a new time alert. -->
-        <activity
-            android:name=".AddTimeAlertActivity"
-            android:label="@string/addtimealert_title"
-            android:parentActivityName="uk.org.rivernile.android.bustracker.ui.main.MainActivity">
-            <!-- PARENT_ACTIVITY is used by the support library for supporting
-                 up navigation. -->
-            <meta-data
-                android:name="android.support.PARENT_ACTIVITY"
-                android:value="uk.org.rivernile.android.bustracker.ui.main.MainActivity" />
-        </activity>
-        
-        <!-- AddTimeAlertActivity, to let the user add a new time alert. -->
-        <activity
-            android:name=".BusStopDetailsActivity"
-            android:label="@string/busstopdetails_title"
-            android:parentActivityName="uk.org.rivernile.android.bustracker.ui.main.MainActivity" >
-            <!-- PARENT_ACTIVITY is used by the support library for supporting
-                 up navigation. -->
-            <meta-data
-                android:name="android.support.PARENT_ACTIVITY"
-                android:value="uk.org.rivernile.android.bustracker.ui.main.MainActivity" />
-        </activity>
-
-        <!-- AboutActivity, to show 'about' information for the application. -->
-        <activity
-            android:name="uk.org.rivernile.android.bustracker.ui.about.AboutActivity"
-            android:label="@string/about_title"
-            android:parentActivityName="uk.org.rivernile.android.bustracker.ui.main.MainActivity" >
-            <!-- PARENT_ACTIVITY is used by the support library for supporting
-                 up navigation. -->
-            <meta-data
-                android:name="android.support.PARENT_ACTIVITY"
-                android:value="uk.org.rivernile.android.bustracker.ui.main.MainActivity" />
-        </activity>
-
-<<<<<<< HEAD
-        <!-- TODO: remove me later. -->
-        <activity
-            android:name="uk.org.rivernile.android.bustracker.ui.bustimes.DisplayStopDataActivity2" />
-=======
-        <!-- SearchActivity, the single place in the application where the user can search for
-             content based on a search term. -->
-        <activity
-            android:name="uk.org.rivernile.android.bustracker.ui.search.SearchActivity"
-            android:label="@string/search_title"
-            android:launchMode="singleTop"
-            android:theme="@style/MyBusEdinburgh.NoActionBar.Search"
-            android:parentActivityName="uk.org.rivernile.android.bustracker.ui.main.MainActivity">
-            <!-- This Activity handles searching. -->
-            <intent-filter>
-                <action android:name="android.intent.action.SEARCH" />
-            </intent-filter>
-            <!-- PARENT_ACTIVITY is used by the support library for supporting
-                 up navigation. -->
-            <meta-data
-                android:name="android.support.PARENT_ACTIVITY"
-                android:value="uk.org.rivernile.android.bustracker.ui.main.MainActivity" />
-            <meta-data
-                android:name="android.app.searchable"
-                android:resource="@xml/searchable" />
-        </activity>
->>>>>>> 6a0b7a33
-
-        <!-- SettingsProvider, to provide the user's saved favourite stops and active alerts. -->
-        <provider
-            android:name="uk.org.rivernile.android.bustracker.database.settings.SettingsProvider"
-            android:authorities="${applicationId}.provider.settings"
-            android:exported="false" />
-
-        <!-- BusStopProvider, to provide bus stop data. -->
-        <provider
-            android:name="uk.org.rivernile.android.bustracker.database.busstop.BusStopProvider"
-            android:authorities="${applicationId}.provider.busstop"
-            android:exported="false" />
-
-        <!-- SearchSuggestionsProvider, to provide previous search history items when typing in a
-             search term. -->
-        <provider
-            android:name="uk.org.rivernile.android.bustracker.database.search.SearchSuggestionsProvider"
-            android:authorities="${applicationId}.SearchSuggestionsProvider"
-            android:permission="${applicationId}.SearchSuggestionsProvider.SEARCH_SUGGESTIONS"
-            android:exported="true">
-            <path-permission
-                android:pathPrefix="/search_suggest_query"
-                android:readPermission="android.permission.GLOBAL_SEARCH" />
-        </provider>
-        
-        <!-- DatabaseUpdateService, which checks to see if database updates are
-             available and if so, apply them. -->
-        <service
-            android:name="uk.org.rivernile.android.bustracker.database.busstop.DatabaseUpdateService"
-            android:label="@string/databaseservice_title"
-            android:icon="@drawable/appicon"
-            android:exported="false" />
-        
-        <!-- TimeAlertService, which checks bus times periodically when the user
-             has set an alert for bus times. -->
-        <service
-            android:name="uk.org.rivernile.android.bustracker.alerts.TimeAlertService"
-            android:icon="@drawable/appicon"
-            android:exported="false" />
-
-        <!-- ProximityAlertService, which is invoked when the device is within a given proximity of
-             a user selected bus stop. -->
-        <service
-            android:name="uk.org.rivernile.android.bustracker.alerts.ProximityAlertService"
-            android:icon="@drawable/appicon"
-            android:exported="false" />
-    </application>
-</manifest>
+<?xml version="1.0" encoding="UTF-8"?>
+<!--
+/*
+ * Copyright (C) 2009 - 2016 Niall 'Rivernile' Scott
+ *
+ * This software is provided 'as-is', without any express or implied
+ * warranty.  In no event will the authors or contributors be held liable for
+ * any damages arising from the use of this software.
+ *
+ * The aforementioned copyright holder(s) hereby grant you a
+ * non-transferrable right to use this software for any purpose (including
+ * commercial applications), and to modify it and redistribute it, subject to
+ * the following conditions:
+ *
+ *  1. This notice may not be removed or altered from any file it appears in.
+ *
+ *  2. Any modifications made to this software, except those defined in
+ *     clause 3 of this agreement, must be released under this license, and
+ *     the source code of any modifications must be made available on a
+ *     publically accessible (and locateable) website, or sent to the
+ *     original author of this software.
+ *
+ *  3. Software modifications that do not alter the functionality of the
+ *     software but are simply adaptations to a specific environment are
+ *     exempt from clause 2.
+*/ -->
+<manifest
+    xmlns:android="http://schemas.android.com/apk/res/android"
+    xmlns:tools="http://schemas.android.com/tools"
+    package="uk.org.rivernile.edinburghbustracker.android">
+    
+    <!-- Request the required permissions. -->
+    <uses-permission android:name="android.permission.INTERNET" />
+    <uses-permission android:name="android.permission.ACCESS_NETWORK_STATE" />
+    <uses-permission android:name="android.permission.ACCESS_COARSE_LOCATION" />
+    <uses-permission android:name="android.permission.ACCESS_FINE_LOCATION" />
+    <uses-permission android:name="android.permission.WRITE_EXTERNAL_STORAGE" />
+    <uses-permission android:name="android.permission.VIBRATE" />
+
+    <!-- Tell the Google Play Store that this app uses location features, but
+         app does not require that devices have them. -->
+    <uses-feature
+        android:name="android.hardware.location"
+        android:required="false" />
+    <uses-feature
+        android:name="android.hardware.location.network"
+        android:required="false" />
+    <uses-feature
+        android:name="android.hardware.location.gps"
+        android:required="false" />
+              
+    <application
+        android:name=".MyBusEdinburghApplication"
+        android:label="@string/app_name"
+        android:description="@string/app_description"
+        android:icon="@drawable/appicon"
+        android:hardwareAccelerated="true"
+        android:theme="@style/MyBusEdinburgh"
+        android:backupAgent="SettingsBackupAgent"
+        android:allowBackup="true"
+        android:fullBackupContent="@xml/autobackup"
+        android:fullBackupOnly="true"
+        tools:ignore="UnusedAttribute">
+        
+        <!-- This is the API key used by the backup service. This is linked
+             to the package name. -->
+        <meta-data
+            android:name="com.google.android.backup.api_key"
+            android:value="AEdPqrEAAAAIgfw_r8tIY0nyXAflwrdH6DJ1K38Gwog80pGrPw" />
+        
+        <!-- The API key for Google Maps Android API v2. -->
+        <meta-data
+            android:name="com.google.android.geo.API_KEY"
+            android:value="AIzaSyAv1VYsySkSWNqZ9UQ5jA2TEitLk2lIKIM" />
+        
+        <!-- This is required by Google Play Services. -->
+        <meta-data
+            android:name="com.google.android.gms.version"
+            android:value="@integer/google_play_services_version" />
+        
+        <!-- The MainActivity, which is the entry point. -->
+        <activity
+            android:name="uk.org.rivernile.android.bustracker.ui.main.MainActivity"
+            android:label="@string/app_name"
+            android:launchMode="singleTop" />
+        
+        <activity-alias
+            android:name=".MainActivity"
+            android:targetActivity="uk.org.rivernile.android.bustracker.ui.main.MainActivity"
+            android:label="@string/app_name" >
+            <!-- This intent filter tells the system to place an app icon in the
+                 launcher and use this Activity when starting the app. -->
+            <intent-filter>
+                <action android:name="android.intent.action.MAIN" />
+                <category android:name="android.intent.category.LAUNCHER" />
+            </intent-filter>
+        </activity-alias>
+        
+        <!-- SelectFavouriteStopActivity, to let the user choose a favourite stop to show as a home
+             screen shortcut. -->
+        <activity
+            android:name="uk.org.rivernile.android.bustracker.ui.favourites.SelectFavouriteStopActivity"
+            android:label="@string/favouriteshortcut_title"
+            android:icon="@drawable/appicon_favourite"
+            android:parentActivityName="uk.org.rivernile.android.bustracker.ui.main.MainActivity" >
+            <!-- This signifies that this Activity can add shortcuts to the
+                 home screen, and launch this Activity when the user wants to
+                 create a shortcut. -->
+            <intent-filter>
+                <action android:name="android.intent.action.CREATE_SHORTCUT" />
+            </intent-filter>
+            <!-- PARENT_ACTIVITY is used by the support library for supporting
+                 up navigation. -->
+            <meta-data
+                android:name="android.support.PARENT_ACTIVITY"
+                android:value="uk.org.rivernile.android.bustracker.ui.main.MainActivity" />
+        </activity>
+        
+        <!-- DisplayStopDataActivity, to show bus times. -->
+        <activity
+            android:name="uk.org.rivernile.android.bustracker.ui.bustimes.DisplayStopDataActivity"
+            android:label="@string/displaystopdata_title"
+            android:parentActivityName="uk.org.rivernile.android.bustracker.ui.main.MainActivity" >
+            <!-- This Activity attempts to take over HTTP accessing of
+                 mobile.mybustracker.co.uk. -->
+            <intent-filter>
+                <action android:name="android.intent.action.VIEW" />
+                <category android:name="android.intent.category.DEFAULT" />
+                <category android:name="android.intent.category.BROWSABLE" />
+                <data
+                    android:scheme="http"
+                    android:host="mobile.mybustracker.co.uk" />
+            </intent-filter>
+            <!-- External applications can call this Intent action to load bus
+                 times. -->
+            <intent-filter>
+                <action android:name="uk.org.rivernile.edinburghbustracker.android.ACTION_VIEW_STOP_DATA" />
+                <category android:name="android.intent.category.DEFAULT" />
+            </intent-filter>
+            <!-- PARENT_ACTIVITY is used by the support library for supporting
+                 up navigation. -->
+            <meta-data
+                android:name="android.support.PARENT_ACTIVITY"
+                android:value="uk.org.rivernile.android.bustracker.ui.main.MainActivity" />
+        </activity>
+        
+        <activity-alias
+            android:name=".DisplayStopDataActivity"
+            android:targetActivity="uk.org.rivernile.android.bustracker.ui.bustimes.DisplayStopDataActivity"
+            android:exported="true"
+            android:label="@string/displaystopdata_title" />
+        
+        <!-- PreferencesActivity, to let the user change app preferences. -->
+        <activity
+            android:name="uk.org.rivernile.android.bustracker.ui.settings.SettingsActivity"
+            android:label="@string/preferences_title"
+            android:parentActivityName="uk.org.rivernile.android.bustracker.ui.main.MainActivity" >
+            <!-- This lets the user manage network settings for the application from elsewhere in
+                 the system. -->
+            <intent-filter>
+                <action android:name="android.intent.action.MANAGE_NETWORK_USAGE" />
+                <category android:name="android.intent.category.DEFAULT" />
+            </intent-filter>
+            <!-- PARENT_ACTIVITY is used by the support library for supporting
+                 up navigation. -->
+            <meta-data
+                android:name="android.support.PARENT_ACTIVITY"
+                android:value="uk.org.rivernile.android.bustracker.ui.main.MainActivity" />
+        </activity>
+        
+        <!-- AddEditFavouriteStopActivity, to add or edit a favourite bus
+             stop. -->
+        <activity
+            android:name=".AddEditFavouriteStopActivity"
+            android:label="@string/addeditstop_title"
+            android:parentActivityName="uk.org.rivernile.android.bustracker.ui.main.MainActivity" >
+            <!-- PARENT_ACTIVITY is used by the support library for supporting
+                 up navigation. -->
+            <meta-data
+                android:name="android.support.PARENT_ACTIVITY"
+                android:value="uk.org.rivernile.android.bustracker.ui.main.MainActivity" />
+        </activity>
+        
+        <!-- BusStopMapActivity, to show bus stops on the map. -->
+        <activity
+            android:name=".BusStopMapActivity"
+            android:label="@string/map_title"
+            android:launchMode="singleTop"
+            android:theme="@style/MyBusEdinburgh.MapActivity"
+            android:parentActivityName="uk.org.rivernile.android.bustracker.ui.main.MainActivity" >
+            <!-- This Activity handles searching. -->
+            <intent-filter>
+                <action android:name="android.intent.action.SEARCH" />
+            </intent-filter>
+            <!-- External applications can call this Intent action to show the
+                 bus stop map. -->
+            <intent-filter>
+                <action android:name="uk.org.rivernile.edinburghbustracker.android.ACTION_VIEW_BUS_STOP_MAP" />
+                <category android:name="android.intent.category.DEFAULT" />
+            </intent-filter>
+            <meta-data
+                android:name="android.app.searchable"
+                android:resource="@xml/searchable" />
+            <!-- PARENT_ACTIVITY is used by the support library for supporting
+                 up navigation. -->
+            <meta-data
+                android:name="android.support.PARENT_ACTIVITY"
+                android:value="uk.org.rivernile.android.bustracker.ui.main.MainActivity" />
+        </activity>
+        
+        <!-- AddProximityAlertActivity, to let the user add a new proximity
+             alert. -->
+        <activity
+            android:name=".AddProximityAlertActivity"
+            android:label="@string/addproxalert_title"
+            android:parentActivityName="uk.org.rivernile.android.bustracker.ui.main.MainActivity">
+            <!-- PARENT_ACTIVITY is used by the support library for supporting
+                 up navigation. -->
+            <meta-data
+                android:name="android.support.PARENT_ACTIVITY"
+                android:value="uk.org.rivernile.android.bustracker.ui.main.MainActivity" />
+        </activity>
+        
+        <!-- AddTimeAlertActivity, to let the user add a new time alert. -->
+        <activity
+            android:name=".AddTimeAlertActivity"
+            android:label="@string/addtimealert_title"
+            android:parentActivityName="uk.org.rivernile.android.bustracker.ui.main.MainActivity">
+            <!-- PARENT_ACTIVITY is used by the support library for supporting
+                 up navigation. -->
+            <meta-data
+                android:name="android.support.PARENT_ACTIVITY"
+                android:value="uk.org.rivernile.android.bustracker.ui.main.MainActivity" />
+        </activity>
+        
+        <!-- AddTimeAlertActivity, to let the user add a new time alert. -->
+        <activity
+            android:name=".BusStopDetailsActivity"
+            android:label="@string/busstopdetails_title"
+            android:parentActivityName="uk.org.rivernile.android.bustracker.ui.main.MainActivity" >
+            <!-- PARENT_ACTIVITY is used by the support library for supporting
+                 up navigation. -->
+            <meta-data
+                android:name="android.support.PARENT_ACTIVITY"
+                android:value="uk.org.rivernile.android.bustracker.ui.main.MainActivity" />
+        </activity>
+
+        <!-- AboutActivity, to show 'about' information for the application. -->
+        <activity
+            android:name="uk.org.rivernile.android.bustracker.ui.about.AboutActivity"
+            android:label="@string/about_title"
+            android:parentActivityName="uk.org.rivernile.android.bustracker.ui.main.MainActivity" >
+            <!-- PARENT_ACTIVITY is used by the support library for supporting
+                 up navigation. -->
+            <meta-data
+                android:name="android.support.PARENT_ACTIVITY"
+                android:value="uk.org.rivernile.android.bustracker.ui.main.MainActivity" />
+        </activity>
+
+        <!-- TODO: remove me later. -->
+        <activity
+            android:name="uk.org.rivernile.android.bustracker.ui.bustimes.DisplayStopDataActivity2" />
+
+        <!-- SearchActivity, the single place in the application where the user can search for
+             content based on a search term. -->
+        <activity
+            android:name="uk.org.rivernile.android.bustracker.ui.search.SearchActivity"
+            android:label="@string/search_title"
+            android:launchMode="singleTop"
+            android:theme="@style/MyBusEdinburgh.NoActionBar.Search"
+            android:parentActivityName="uk.org.rivernile.android.bustracker.ui.main.MainActivity">
+            <!-- This Activity handles searching. -->
+            <intent-filter>
+                <action android:name="android.intent.action.SEARCH" />
+            </intent-filter>
+            <!-- PARENT_ACTIVITY is used by the support library for supporting
+                 up navigation. -->
+            <meta-data
+                android:name="android.support.PARENT_ACTIVITY"
+                android:value="uk.org.rivernile.android.bustracker.ui.main.MainActivity" />
+            <meta-data
+                android:name="android.app.searchable"
+                android:resource="@xml/searchable" />
+        </activity>
+
+        <!-- SettingsProvider, to provide the user's saved favourite stops and active alerts. -->
+        <provider
+            android:name="uk.org.rivernile.android.bustracker.database.settings.SettingsProvider"
+            android:authorities="${applicationId}.provider.settings"
+            android:exported="false" />
+
+        <!-- BusStopProvider, to provide bus stop data. -->
+        <provider
+            android:name="uk.org.rivernile.android.bustracker.database.busstop.BusStopProvider"
+            android:authorities="${applicationId}.provider.busstop"
+            android:exported="false" />
+
+        <!-- SearchSuggestionsProvider, to provide previous search history items when typing in a
+             search term. -->
+        <provider
+            android:name="uk.org.rivernile.android.bustracker.database.search.SearchSuggestionsProvider"
+            android:authorities="${applicationId}.SearchSuggestionsProvider"
+            android:permission="${applicationId}.SearchSuggestionsProvider.SEARCH_SUGGESTIONS"
+            android:exported="true">
+            <path-permission
+                android:pathPrefix="/search_suggest_query"
+                android:readPermission="android.permission.GLOBAL_SEARCH" />
+        </provider>
+        
+        <!-- DatabaseUpdateService, which checks to see if database updates are
+             available and if so, apply them. -->
+        <service
+            android:name="uk.org.rivernile.android.bustracker.database.busstop.DatabaseUpdateService"
+            android:label="@string/databaseservice_title"
+            android:icon="@drawable/appicon"
+            android:exported="false" />
+        
+        <!-- TimeAlertService, which checks bus times periodically when the user
+             has set an alert for bus times. -->
+        <service
+            android:name="uk.org.rivernile.android.bustracker.alerts.TimeAlertService"
+            android:icon="@drawable/appicon"
+            android:exported="false" />
+
+        <!-- ProximityAlertService, which is invoked when the device is within a given proximity of
+             a user selected bus stop. -->
+        <service
+            android:name="uk.org.rivernile.android.bustracker.alerts.ProximityAlertService"
+            android:icon="@drawable/appicon"
+            android:exported="false" />
+    </application>
+</manifest>