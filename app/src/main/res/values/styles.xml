--- conflicted
+++ resolved
@@ -51,26 +51,12 @@
     <style name="TextAppearance.AppCompat.ListItem2.Secondary" >
         <item name="android:textColor">?android:attr/textColorSecondary</item>
     </style>
-<<<<<<< HEAD
-=======
-    
+
     <style name="TextAppearance.AppCompat.Subheader">
         <item name="android:textSize">14sp</item>
         <item name="android:textColor">?android:textColorSecondary</item>
         <item name="android:fontFamily">@string/fontFamilyMedium</item>
     </style>
-    
-    <style name="BusStopDetailsButtons" >
-        <item name="android:layout_gravity">center_vertical</item>
-        <item name="android:layout_width">0dp</item>
-        <item name="android:layout_height">wrap_content</item>
-        <item name="android:layout_weight">1</item>
-        <item name="android:background">?selectableItemBackground</item>
-        <item name="android:paddingTop">8dp</item>
-        <item name="android:paddingBottom">8dp</item>
-        <item name="android:textSize">@dimen/text_size_medium</item>
-    </style>
->>>>>>> 603ec48f
 
     <style name="TextAppearance.MyBus.DisplayStopData.Subheading"
            parent="TextAppearance.AppCompat.Subhead">
