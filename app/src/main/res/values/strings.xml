<?xml version="1.0" encoding="UTF-8"?>
<!--
/*
 * Copyright (C) 2009 - 2017 Niall 'Rivernile' Scott
 *
 * This software is provided 'as-is', without any express or implied
 * warranty.  In no event will the authors or contributors be held liable for
 * any damages arising from the use of this software.
 *
 * The aforementioned copyright holder(s) hereby grant you a
 * non-transferrable right to use this software for any purpose (including
 * commercial applications), and to modify it and redistribute it, subject to
 * the following conditions:
 *
 *  1. This notice may not be removed or altered from any file it appears in.
 *
 *  2. Any modifications made to this software, except those defined in
 *     clause 3 of this agreement, must be released under this license, and
 *     the source code of any modifications must be made available on a
 *     publically accessible (and locateable) website, or sent to the
 *     original author of this software.
 *
 *  3. Software modifications that do not alter the functionality of the
 *     software but are simply adaptations to a specific environment are
 *     exempt from clause 2.
 */

This version of strings.xml is in the developer's locale (en_GB) -->
<resources
    xmlns:tools="http://schemas.android.com/tools">
    <!-- 
    ***********************
    * Application strings *
    ***********************
    -->
    <string name="app_name" tools:ignore="MissingTranslation">My Bus Edinburgh</string> <!-- Should not be included in localised versions -->
    <string name="app_description">View live bus data in Edinburgh</string>
    <string name="app_author" tools:ignore="MissingTranslation">Niall Scott</string> <!-- Should not be included in localised versions -->
    <string name="app_author_website" tools:ignore="MissingTranslation">http://www.rivernile.org.uk/</string>
    <string name="app_website" tools:ignore="MissingTranslation">http://www.rivernile.org.uk/bustracker/</string>
    <string name="app_twitter" tools:ignore="MissingTranslation">http://twitter.com/MyBusEdinburgh</string>
    <string name="search_hint">Search&#8230;</string>
    <string name="asset_db_version" tools:ignore="MissingTranslation">1402286404622</string> <!-- Should not be included in localised versions -->

    <!--
    *******************
    * Generic strings *
    *******************
    -->
    <string name="cancel">Cancel</string>
    <string name="close">Close</string>
    <string name="no">No</string>
    <string name="okay">OK</string>
    <string name="search">Search</string>
    <string name="yes">Yes</string>
    <string name="remove">Remove</string>
    <string name="loading">Loading&#8230;</string>
    
    <string name="prox_alert_add">Add proximity alert</string>
    <string name="prox_alert_rem">Remove proximity alert</string>
    <string name="time_alert_add">Add arrival alert</string>
    <string name="time_alert_rem">Remove arrival alert</string>
    
    <string name="favourite_add">Add favourite</string>
    <string name="favourite_rem">Remove favourite</string>
    
    <!--
    ******************************************
    * Strings for bus stop database updating *
    ******************************************
    -->
    <string name="bus_stop_db_updated">My Bus Edinburgh: The stop database has been updated to the latest version.</string>
    <string name="bus_stop_db_no_updates">My Bus Edinburgh: No stop database updates found.</string>
    
    <!--
    ***************************
    * String related to times *
    ***************************
    -->
    <string name="times_never">never</string>
    <string name="times_lessthanoneminago">now</string>
    <plurals name="times_minsago">
        <item quantity="one">1 minute ago</item>
        <item quantity="other">%d minutes ago</item> <!-- %d = number of minutes. -->
    </plurals>
    <string name="times_greaterthanhour">more than 1 hour ago</string>
    
    <!--
    ******************************************
    * Strings for formatting bus stop names. *
    ******************************************
    -->
    <string name="busstop" tools:ignore="MissingTranslation">%1$s (%2$s)</string>
    <string name="busstop_locality" tools:ignore="MissingTranslation">%1$s, %2$s (%3$s)</string>
    <string name="busstop_coloured" tools:ignore="MissingTranslation"><![CDATA[%1$s <font color="#989898">(%2$s)</font>]]></string>
    <string name="busstop_locality_coloured" tools:ignore="MissingTranslation"><![CDATA[%1$s, %2$s <font color="#989898">(%3$s)</font>]]></string>

    <!--
    ****************
    * Orientations *
    ****************
    -->
    <string name="orientation_unknown">Faces unknown direction</string>
    <string-array name="orientations">
        <item>Faces north</item>
        <item>Faces north east</item>
        <item>Faces east</item>
        <item>Faces south east</item>
        <item>Faces south</item>
        <item>Faces south west</item>
        <item>Faces west</item>
        <item>Faces north west</item>
    </string-array>
    
    <!--
    ****************
    ****************
    ** Activities **
    ****************
    ****************
    -->
    
    <!--
<<<<<<< HEAD
    ********************************************
    * Strings for AddEditFavouriteStopActivity *
    ********************************************
    -->
    <string name="addeditstop_title">Add/edit favourite stop</string>
=======
    **************************************
    * Strings for BusStopDetailsActivity *
    **************************************
    -->
    <string name="busstopdetails_title">Stop details</string>
>>>>>>> 2937f9c7
    
    <!--
    **********************************
    * Strings for BusStopMapActivity *
    **********************************
    -->
    <string name="map_title">Map</string>
    
    <!--
    ***************************************
    * Strings for DisplayStopDataActivity *
    ***************************************
    -->
    <string name="displaystopdata_title">Live departures</string>
    <string name="displaystopdata_tab_times">Times</string>
    <string name="displaystopdata_tab_details">Details</string>

    <!--
    **************************************
    * Strings for FavouriteStopsActivity *
    **************************************
    -->
    <string name="favouritestops_title">Favourite stops</string>
    
    <!--
    ****************************
    * Strings for MainActivity *
    ****************************
    -->
    <string name="main_drawer_open">Open application navigation</string>
    <string name="main_drawer_close">Close application navigation</string>

    <!--
    ******************************
    * Strings for SearchActivity *
    ******************************
    -->
    <string name="search_title">Search</string>
    <string name="search_scan_error">There was a problem reading the QR code data</string>
    <string name="search_invalid_qrcode">The scanned QR code does not contain stop data</string>
    <string name="search_error_empty">Type your search term or enter a stop code to begin</string>
    <string name="search_error_no_results">No results</string>
    
    <!--
    ********************************
    * Strings for SettingsActivity *
    ********************************
    -->
    <string name="preferences_title">Settings</string>
    
    <string name="preferences_category_general">General</string>
    <string name="preferences_checkbox_general_databaseupdatewifi">Updates via Wi-Fi only</string>
    <string name="preferences_checkbox_general_databaseupdatewifi_summary">To reduce network provider data charges, don\'t update the stop database over mobile networks</string>
    <string name="preferences_dialog_general_backup">Backup favourites</string>
    <string name="preferences_dialog_general_backup_summary">To external storage</string>
    <string name="preferences_dialog_general_backup_message">Are you sure you want to backup your favourite stops list?</string>
    <string name="preferences_dialog_general_restore">Restore favourites</string>
    <string name="preferences_dialog_general_restore_summary">From external storage</string>
    <string name="preferences_dialog_general_restore_message">Are you sure you want to restore your favourite stops list? Warning: This will overwrite your current favourite stops list.</string>
    
    <string name="preferences_category_alerts">Alerts</string>
    <string name="preferences_checkbox_alerts_sound">Use sound</string>
    <string name="preferences_checkbox_alerts_vibrate">Use vibration</string>
    <string name="preferences_checkbox_alerts_vibrate_summary">If the device supports vibration</string>
    <string name="preferences_checkbox_alerts_led">Flash device LED</string>
    <string name="preferences_checkbox_alerts_led_summary">If the device supports it</string>

    <string name="preferences_category_bustimes">Bus Times Display</string>
    <string name="preferences_checkbox_bustimes_autorefresh">Auto refresh</string>
    <string name="preferences_checkbox_bustimes_autorefresh_ticked">Untick to not auto refresh by default</string>
    <string name="preferences_checkbox_bustimes_autorefresh_unticked">Tick to auto refresh by default</string>
    <string name="preferences_checkbox_bustimes_nightbus">Show night services</string>
    <string name="preferences_checkbox_bustimes_sorting">Sort by arrival time</string>
    <string name="preferences_list_bustimes_numdepartures">Number of departures</string>
    <string name="preferences_list_bustimes_dialog">Number of departures to show</string>

    <string name="preferences_category_map">Map</string>
    <string name="preferences_checkbox_map_autolocation">Enable location services</string>
    <string name="preferences_checkbox_map_zoom_buttons">Zoom buttons</string>
    <string name="preferences_dialog_map_clearsearchhistory">Clear search history</string>
    <string name="preferences_dialog_map_clearsearchhistory_summary">Remove all previous search terms from the map search facility</string>
    <string name="preferences_dialog_map_clearsearchhistory_message">Are you sure you want to clear your map search history?</string>
    
    <string name="preferences_category_neareststops">Nearest Stops Display</string>
    <string name="preferences_checkbox_neareststops_gpsdisabled">Disable GPS prompt</string>
    <string name="preferences_checkbox_neareststops_gpsdisabled_ticked">Untick to show a prompt when GPS is disabled</string>
    <string name="preferences_checkbox_neareststops_gpsdisabled_unticked">Tick to not show a prompt when GPS is disabled</string>

    <string name="preferences_backup_restore_error_media">Unable to access external storage. Is it present?</string>
    <string name="preferences_backup_error_write">Unable to backup the favourites to external storage</string>
    <string name="preferences_restore_error_no_file">There is no existing backup file</string>
    <string name="preferences_restore_error_unable_read">Unable to read the backup data</string>
    <string name="preferences_restore_error_data_malformed">Backup data is corrupt</string>

    <string name="preference_backup_success">The database was successfully backed up to external storage</string>
    <string name="preference_backup_permission_denied">Unable to backup as the permission was denied</string>
    <string name="preference_restore_success">The database was successfully restored</string>
    <string name="preference_restore_permission_denied">Unable to restore as the permission was denied</string>
    
    <string-array name="preferences_num_departures_entries">
        <item>1 departure</item>
        <item>2 departures</item>
        <item>3 departures</item>
        <item>4 departures</item>
        <item>5 departures</item>
        <item>6 departures</item>
        <item>7 departures</item>
        <item>8 departures</item>
        <item>9 departures</item>
        <item>10 departures</item>
    </string-array>
    
    <string-array name="preferences_num_departures_entry_values">
        <item>1</item>
        <item>2</item>
        <item>3</item>
        <item>4</item>
        <item>5</item>
        <item>6</item>
        <item>7</item>
        <item>8</item>
        <item>9</item>
        <item>10</item>
    </string-array>
    
    <!--
    ***************
    ***************
    ** Fragments **
    ***************
    ***************
    -->

    <!--
    *****************************
    * Strings for AboutFragment *
    *****************************
    -->
    <string name="about_title">About</string>
    <string name="about_version">Application version</string>
    <string name="about_author">Author</string>
    <string name="about_database_version">Database version</string>
    <string name="about_topology_version">Topology version</string>
    <string name="about_website">Website</string>
    <string name="about_twitter">Twitter</string>
    <string name="about_credits">Credits</string>
    <string name="about_open_source">Open source licences</string>

    <string name="about_database_version_loading">@string/loading</string>
    <string name="about_database_version_error">Loading error</string>
    <string name="about_topology_version_loading">@string/loading</string>
    <string name="about_topology_version_error">@string/about_database_version_error</string>

    <string name="about_version_format" tools:ignore="MissingTranslation">%1$s (#%2$d)</string> <!-- %1$s = external version number. %2$d = internal version number. -->
    <string name="about_database_version_format" tools:ignore="MissingTranslation">%1$d (%2$s)</string> <!-- %1$d = UNIX timestamp. %2$s = human readable data. -->
    
    <!--
<<<<<<< HEAD
    ********************************************
    * Strings for AddEditFavouriteStopFragment *
    ********************************************
    -->
    <string name="addeditstop_title_add">Add favourite stop %s</string>
    <string name="addeditstop_title_edit">Edit stop name for %s</string>
    <string name="addeditstop_description">Enter a name for this stop:</string>
    <string name="addeditstop_edit_stopname_hint">Stop name</string>
    <string name="addeditstop_error_blankstopname">You cannot have a blank stop name.</string>
    <string name="addeditstop_btn_save">Save</string>

    <!--
=======
>>>>>>> 2937f9c7
    ************************************
    * Strings for AlertManagerFragment *
    ************************************
    -->
    <string name="alertmanager_title">Alerts</string>
    <string name="alertmanager_empty"><b>You currently have no alerts set.</b>\nYou can add time and proximity alerts from your favourite stops listing, the stop map, the nearby stops list and when viewing arrival times for a stop.</string>
    <string name="alertmanager_prox_title">Proximity alert</string>
    <string name="alertmanager_prox_subtitle">When within %1$dm of %2$s</string> <!-- %1$d = number of meters. %2$s = bus stop name and code. -->
    <string name="alertmanager_prox_blurb">For the most accurate results, turn on GPS. This alert is removed after 1 hour or if the device is restarted.</string>
    <string name="alertmanager_prox_button_location_settings">Location settings</string>
    <string name="alertmanager_time_title">Arrival alert</string>
    <plurals name="alertmanager_time_subtitle_single_service">
        <item quantity="one">When service %1$s is due at %2$s</item>
        <item quantity="other">When service %1$s is within %3$d minutes of %2$s</item>
    </plurals>
    <plurals name="alertmanager_time_subtitle_multiple_services">
        <item quantity="one">When any of services %1$s are due at %2$s</item>
        <item quantity="other">When any of services %1$s are within %3$d minutes of %2$s</item>
    </plurals>
    <string name="alertmanager_time_blurb">This alert is removed after 1 hour or if the device is restarted</string>
    <string name="alertmanager_snackbar_remove_proximity">Proximity alert removed</string>
    <string name="alertmanager_snackbar_remove_time">Time alert removed</string>

    <!--
    **********************************
    * Strings for BusStopMapFragment *
    **********************************
    -->
    <string name="busstopmapfragment_nosearchresults">No results found.</string>
    <string name="busstopmapfragment_service_chooser_title">Select route(s) to show</string>

    <!--
    ********************************
    * Strings for BusTimesFragment *
    ********************************
    -->
    <string name="bustimes_title_locality_format">%1$s, %2$s</string>
    <string name="bustimes_btn_error_retry">Retry</string>
    <string name="bustimes_diverted">diverted</string>
    <string name="bustimes_diverted_with_destination">%s (diverted)</string> <!-- %s = destination. -->
    <string name="bustimes_due">DUE</string>
    <string name="bustimes_estimated_time" tools:ignore="MissingTranslation">*%s</string> <!-- %s = time bus is due, e.g. "5" or "13:11" -->
    <string name="bustimes_lastupdated">Last updated %s</string> <!-- %s = last updated text, e.g. "5 minutes ago." -->

    <string name="bustimes_err_unknown">An error has occurred, but we\'re not quite sure what it is</string>
    <string name="bustimes_err_nocode">No stop code was provided</string>
    <string name="bustimes_err_parseerr">Data was received, but it could not be understood</string>
    <string name="bustimes_err_noconn">Unable to load live times. Are you connected to the internet? It is also possible the live times service is down.</string>
    <string name="bustimes_err_noresolv">Unable to find live times service</string>
    <string name="bustimes_err_nodata">There are no departures from this stop in the near future</string>
    <string name="bustimes_err_urlmismatch">Sign in to the Wi-Fi network through your web browser and try again</string>

    <string name="bustimes_err_api_invalid_key">Check your device date and time is correct in the system preferences. If you are sure it is, contact the application developer for further assistance.</string>
    <string name="bustimes_err_api_processing_error">The live times service encountered an error processing the times for this stop. This error is usually temporary.</string>
    <string name="bustimes_err_api_system_maintenance">The live times service will be unavailable for a short time while it is down for maintenance</string>
    <string name="bustimes_err_api_system_overloaded">The live times service is experiencing a high volume of users. Try again soon.</string>
    
    <!--
    **************************************
    * Strings for FavouriteStopsFragment *
    **************************************
    -->
    <string name="favouritestops_nosavedstops"><b>You have no saved favourite stops.</b>\nYou can add a new favourite from various places in the application, such as from the stop map or from the nearest stops list. If you have a backup of your favourite stops, you can restore them from Settings.</string>
    <string name="favouriteshortcut_title">Select favourite stop</string>
    <string name="favouriteshortcut_label">Favourite stop</string>
    
    <!--
    ************************************
    * Strings for NearestStopsFragment *
    ************************************
    -->
    <string name="neareststops_title">Nearest stops</string>
    <string name="neareststops_empty"><b>There is no data to display.</b>\nThis means that either your location could not be determined, or you are not in range of any stops, or no nearby stops match your filter.</string>
    <string name="neareststops_error_permission_required"><b>Permission required.</b>\nTo show the nearest stops, you need to grant access to your location.</string>
    <string name="neareststops_error_permission_required_button">Grant permission</string>
    <string name="neareststops_error_location_sources"><b>Location services disabled.</b>\nPlease enable location services from the system settings.</string>
    <string name="neareststops_error_location_sources_button">Open settings</string>
    <string name="neareststops_service_chooser_title">Select service(s) to filter</string>
    <string name="neareststops_distance_format">%d m</string>

    <!--
    ***********************************
    * Strings for StopDetailsFragment *
    ***********************************
    -->
    <string name="stopdetails_stop_distance">%.1f km away</string>
    <string name="stopdetails_stop_distance_unknown">Distance unknown</string>
    <string name="stopdetails_stop_distance_permission_required">Distance unknown (location permission required)</string>

    <!--
    **************************************
    * Strings for TwitterUpdatesFragment *
    **************************************
    -->
    <string name="twitterupdates_title">Travel updates</string>
    <string name="twitterupdates_err_nodata">There are currently no news or update items to display.</string>
    <string name="twitterupdates_err_load">There was a problem loading the data. Try again soon.</string>
    <string name="twitterupdates_err_urlmismatch">Please sign on to the network through your web browser and try again.</string>
    
    <!--
    **********************
    **********************
    ** Dialog Fragments **
    **********************
    **********************
    -->

    <!--
    **************************************************
    * Strings for AddEditFavouriteStopDialogFragment *
    **************************************************
    -->
    <string name="addeditfavouritestopdialog_title_add">Add stop as favourite</string>
    <string name="addeditfavouritestopdialog_title_edit">Edit favourite stop</string>
    <string name="addeditfavouritestopdialog_blurb_add">Saving a stop as a favourite allows you to easily show arrival times for it later. The selected stop is %s.</string>
    <string name="addeditfavouritestopdialog_blurb_edit">Edit the name of the favourite stop %s</string>
    <string name="addeditfavouritestopdialog_edit_name_hint">Name</string>
    <string name="addeditfavouritestopdialog_button_add">Save</string>

    <!--
    ***********************************************
    * Strings for AddProximityAlertDialogFragment *
    ***********************************************
    -->
    <string name="addproxalertdialog_title">Add proximity alert</string>
    <string name="addproxalertdialog_blurb">Be alerted when you are within the chosen distance of the stop %s</string>
    <string-array name="addproxalertdialog_distance_array">
        <item>100 meters (109 yards)</item>
        <item>250 meters (273 yards)</item>
        <item>500 meters (546 yards)</item>
        <item>750 meters (820 yards)</item>
        <item>1000 meters (1093 yards)</item>
    </string-array>
    <string name="addproxalertdialog_button_limitations">Show limitations</string>
    <string name="addproxalertdialog_location_disabled_blurb">Location services need to be enabled for this feature to determine proximity</string>
    <string name="addproxalertdialog_location_disabled_button">Location settings</string>
    <string name="addproxalertdialog_button_grant_permission">Grant permission</string>
    <string name="addproxalertdialog_button_add">Add</string>
    <string name="addproxalertdialog_error_no_location_feature">This device is unable to receive location updates. As such, it is not possible to add proximity alerts.</string>
    <string name="addproxalertdialog_error_no_location_permission">To use the proximity alert feature, the location permission needs to be granted</string>

    <!--
    ******************************************
    * Strings for AddTimeAlertDialogFragment *
    ******************************************
    -->
    <string name="addtimealertdialog_title">Add arrival alert</string>
    <string name="addtimealertdialog_blurb">Be alerted when any of the selected services are at the selected number of minutes or less from the stop %s</string>
    <string name="addtimealertdialog_subheading_services">Services</string>
    <string name="addtimealertdialog_no_services_selected">No services selected</string>
    <string name="addtimealertdialog_btn_select">Select</string>
    <string name="addtimealertdialog_subheading_time_trigger">Time trigger</string>
    <string-array name="addtimealertdialog_times_array">
        <item>Now</item>
        <item>2 minutes (or less)</item>
        <item>5 minutes (or less)</item>
        <item>10 minutes (or less)</item>
        <item>15 minutes (or less)</item>
        <item>20 minutes (or less)</item>
        <item>25 minutes (or less)</item>
        <item>30 minutes (or less)</item>
    </string-array>
    <string name="addtimealertdialog_button_add">Add</string>
    <string name="addtimealertdialog_button_limitations">Show limitations</string>
    <string name="addtimealertdialog_services_chooser_dialog_title">Select service(s)</string>

    <!--
    *************************************
    * Strings for CreditsDialogFragment *
    *************************************
    -->
    <string name="creditsdialog_title">Credits</string>
    <string name="creditsdialog_body">
        <![CDATA[
            <h5>Thanks to the following people and entities for making this application happen:</h5>

            <p>
                &#8226; Gordon Christie (EdinBus for iOS developer)<br/>
                &#8226; The City of Edinburgh Council<br/>
                &#8226; Anthony Totton (App icon, website and graphics)<br/>
                &#8226; Matteo Doni (Italian localisation, testing)<br/>
                &#8226; Ross McClymont (testing)<br/>
                &#8226; Connexionz UK (donation)<br/>
                &#8226; INEO Systrans<br/>
                &#8226; Lothian Buses
            </p>

            <h5>Disclaimer</h5>
            <p>
                Permission has been granted from The City of Edinburgh Council for this application
                to tie in to their data feed. Neither the author of the application, nor The City of
                Edinburgh Council take any responsibility for the accuracy of data supplied by this
                application or its implications, or any data loss or any other issues arising
                through the usage of this application. Usage of this application signifies the user
                takes complete responsibility.
            </p>
        ]]>
    </string>
    
    <!--
    *********************************************
    * Strings for DeleteFavouriteDialogFragment *
    *********************************************
    -->
    <string name="deletefavouritedialog_title">Remove stop as a favourite?</string>
    
    <!--
    **************************************************
    * Strings for DeleteProximityAlertDialogFragment *
    **************************************************
    -->
    <string name="deleteproxdialog_title">Remove proximity alert?</string>
    
    <!--
    *********************************************
    * Strings for DeleteTimeAlertDialogFragment *
    *********************************************
    -->
    <string name="deletetimedialog_title">Remove time alert?</string>
    
    <!--
    ***************************************************
    * Strings for InstallBarcodeScannerDialogFragment *
    ***************************************************
    -->
    <string name="barcodescannerdialog_title">QR scanning app required</string>
    <string name="barcodescannerdialog_message">To scan QR codes, your device must have a compatible scanning app installed. Do you wish to download this from the Google Play Store?\n\nThe application is called Barcode Scanner by the ZXing Team and is free to download.</string>
    <string name="barcodescannerdialog_btn_positive">Go to Play Store</string>
    <string name="barcodescannerdialog_btn_negative">No thanks</string>
    <string name="barcodescannerdialog_noplaystore">Google Play Store is missing</string>

    <!--
    ********************************************
    * Strings for MapTypeChooserDialogFragment *
    ********************************************
    -->
    <string name="maptypechooserdialog_title">Choose map type</string>
    <string-array name="maptypechooserdialog_items">
        <item>Normal</item>
        <item>Satellite</item>
        <item>Terrain</item>
    </string-array>
    
    <!--
    ***********************************************
    * Strings for OpenSourceLicenseDialogFragment *
    ***********************************************
    -->
    <string name="opensourcelicensedialog_title">Open source licenses</string>

    <!--
    **************************************************
    * Strings for ProximityLimitationsDialogFragment *
    **************************************************
    -->
    <string name="proxlimitationsdialog_title">Proximity alert limitations</string>
    <string name="proxlimitationsdialog_message">This is an experimental feature. If you have issues using it, please contact the developer, details can be found on the Google Play Store.\n\nIf you already have a proximity alert active, it will be removed if you set this alert.\n\nIf you restart your device, the alert will be removed and will not be re-added, although you can manually re-add the alert if you wish.\n\nIf you do not come within the preset distance of the bus stop within 1 hour of setting this alert, it will be automatically removed and you will not be alerted. This is to prevent alerts lasting an indefinite amount of time.</string>
    
    <!--
    *********************************************
    * Strings for TimeLimitationsDialogFragment *
    *********************************************
    -->
    <string name="timelimitationsdialog_title">Time alert limitations</string>
    <string name="timelimitationsdialog_message">This is an experimental feature. If you have issues using it, please contact the developer, details can be found on the Google Play Store.\n\nThis feature should be used as a guide only.\n\nAn attempt will be made to fetch bus times once per minute until the above criteria is met or the time spent checking exceeds 1 hour. However, your device may prevent this from happening (e.g. lack of data access, device is sleeping).\n\nIf your device restarts, this alert will be automatically cancelled but you may re-add it again.\n\nBe warned, this feature may use a lot of battery power.</string>
    
    <!--
    ***************************************
    * Strings for TurnOnGpsDialogFragment *
    ***************************************
    -->
    <string name="turnongpsdialog_title">You do not have GPS turned on</string>
    <string name="turnongpsdialog_message">To get the most precise location information, GPS needs to be turned on. Turn on now?</string>
    <string name="turnongpsdialog_checkbox">Do not remind me again</string>
    
    <!--
    ***********
    ***********
    ** Menus **
    ***********
    ***********
    -->
    
    <!--
    ***************************************
    * Strings for BusStopMapFragment menu *
    ***************************************
    -->
    <string name="map_menu_maptype">Map type</string>
    <string name="map_menu_mapoverlay_trafficviewon">Traffic view on</string>
    <string name="map_menu_mapoverlay_trafficviewoff">Traffic view off</string>
    <string name="map_menu_services">Services</string>

    <!--
    *************************************
    * Strings for BusTimesFragment menu *
    *************************************
    -->
    <string name="bustimes_menu_refresh">Refresh</string>
    <string name="bustimes_menu_sort_service">Sort by service</string>
    <string name="bustimes_menu_sort_times">Sort by time</string>
    <string name="bustimes_menu_turnautorefreshon">Turn auto-refresh on</string>
    <string name="bustimes_menu_turnautorefreshoff">Turn auto-refresh off</string>

    <!--
    ********************************************
    * Strings for DisplayStopDataActivity menu *
    ********************************************
    -->
    <string name="displaystopdata_menu_favourite_add">@string/favourite_add</string>
    <string name="displaystopdata_menu_favourite_rem">@string/favourite_rem</string>
    <string name="displaystopdata_menu_prox_add">@string/prox_alert_add</string>
    <string name="displaystopdata_menu_prox_rem">@string/prox_alert_rem</string>
    <string name="displaystopdata_menu_time_add">@string/time_alert_add</string>
    <string name="displaystopdata_menu_time_rem">@string/time_alert_rem</string>

    <!--
    ************************************************************
    * Strings for FavouriteStopsFragment ListView context menu *
    ************************************************************
    -->
    <string name="favouritestops_menu_edit">Edit name</string>
    <string name="favouritestops_menu_delete">Delete</string>
    <string name="favouritestops_menu_showonmap">Show on map</string>
    <string name="favouritestops_menu_prox_add">@string/prox_alert_add</string>
    <string name="favouritestops_menu_prox_rem">@string/prox_alert_rem</string>
    <string name="favouritestops_menu_time_add">@string/time_alert_add</string>
    <string name="favouritestops_menu_time_rem">@string/time_alert_rem</string>
    
    <!--
    *****************************************
    * Strings for NearestStopsFragment menu *
    *****************************************
    -->
    <string name="neareststops_menu_filter">Filter services</string>
    
    <!--
    **********************************************************
    * Strings for NearestStopsFragment ListView context menu *
    **********************************************************
    -->
    <string name="neareststops_context_showonmap">Show on map</string>
    <string name="neareststops_context_addasfav">@string/favourite_add</string>
    <string name="neareststops_context_remasfav">@string/favourite_rem</string>
    <string name="neareststops_menu_prox_add">@string/prox_alert_add</string>
    <string name="neareststops_menu_prox_rem">@string/prox_alert_rem</string>
    <string name="neareststops_menu_time_add">@string/time_alert_add</string>
    <string name="neareststops_menu_time_rem">@string/time_alert_rem</string>

    <!--
    ***********************************
    * Strings for SearchActivity menu *
    ***********************************
    -->
    <string name="search_menu_scan">Scan QR code</string>

    <!--
    ****************************************
    * Strings for SectionListFragment menu *
    ****************************************
    -->
    <string name="section_list_menu_search">Search</string>

    <!--
    *******************************************
    * Strings for TwitterUpdatesFragment menu *
    *******************************************
    -->
    <string name="twitterupdates_menu_refresh">Refresh</string>

    <!--
    ************************
    ************************
    ** BroadcastReceivers **
    ************************
    ************************
    -->
    
    <!--
    **************************
    * ProximityAlertReceiver *
    **************************
    -->
    <string name="proxreceiver_notification_title">Approaching %s</string> <!-- %s = bus stop name and code. -->
    <string name="proxreceiver_notification_summary">You have entered within a %1$dm radius of %2$s.</string> <!-- %1$d = number of meters. %2$s = bus stop name and code. -->
    <string name="proxreceiver_notification_ticker">You are approaching %s.</string> <!-- %s = bus stop name and code. -->
    
    <!--
    **************
    **************
    ** Services **
    **************
    **************
    -->
    
    <!--
    *************************
    * DatabaseUpdateService *
    *************************
    -->
    <string name="databaseservice_title">Stop database updater</string>
    
    <!--
    ********************
    * TimeAlertService *
    ********************
    -->
    <string name="timeservice_notification_title">Bus arrival alert</string>
    <plurals name="timeservice_notification_summary">
        <item quantity="one">Service %1$s is due at %3$s</item> <!-- %1$s = service name. %3$s = bus stop name and code. -->
        <item quantity="other">Service %1$s is %2$d minutes or less from %3$s</item> <!-- %1$s = service name. %2$d = number of minutes. %3$s = bus stop name and code. -->
    </plurals>
    
    <!--
    *******************
    *******************
    ** List Adapters **
    *******************
    *******************
    -->
    
    <!--
    ****************
    * TweetAdapter *
    ****************
    -->
    <string name="tweetadapter_info_format" tools:ignore="MissingTranslation">%1$s - %2$s</string> <!-- %1$s = display name. %2$s = date and time String. No need to translate this String. -->
</resources><|MERGE_RESOLUTION|>--- conflicted
+++ resolved
@@ -121,21 +121,6 @@
     -->
     
     <!--
-<<<<<<< HEAD
-    ********************************************
-    * Strings for AddEditFavouriteStopActivity *
-    ********************************************
-    -->
-    <string name="addeditstop_title">Add/edit favourite stop</string>
-=======
-    **************************************
-    * Strings for BusStopDetailsActivity *
-    **************************************
-    -->
-    <string name="busstopdetails_title">Stop details</string>
->>>>>>> 2937f9c7
-    
-    <!--
     **********************************
     * Strings for BusStopMapActivity *
     **********************************
@@ -289,23 +274,8 @@
 
     <string name="about_version_format" tools:ignore="MissingTranslation">%1$s (#%2$d)</string> <!-- %1$s = external version number. %2$d = internal version number. -->
     <string name="about_database_version_format" tools:ignore="MissingTranslation">%1$d (%2$s)</string> <!-- %1$d = UNIX timestamp. %2$s = human readable data. -->
-    
-    <!--
-<<<<<<< HEAD
-    ********************************************
-    * Strings for AddEditFavouriteStopFragment *
-    ********************************************
-    -->
-    <string name="addeditstop_title_add">Add favourite stop %s</string>
-    <string name="addeditstop_title_edit">Edit stop name for %s</string>
-    <string name="addeditstop_description">Enter a name for this stop:</string>
-    <string name="addeditstop_edit_stopname_hint">Stop name</string>
-    <string name="addeditstop_error_blankstopname">You cannot have a blank stop name.</string>
-    <string name="addeditstop_btn_save">Save</string>
-
-    <!--
-=======
->>>>>>> 2937f9c7
+
+    <!--
     ************************************
     * Strings for AlertManagerFragment *
     ************************************
