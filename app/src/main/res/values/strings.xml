--- conflicted
+++ resolved
@@ -128,28 +128,6 @@
     <string name="addeditstop_title">Add/edit favourite stop</string>
     
     <!--
-<<<<<<< HEAD
-    *****************************************
-    * Strings for AddProximityAlertActivity *
-    *****************************************
-    -->
-    <string name="addproxalert_title">Add new proximity alert</string>
-    
-    <!--
-    ************************************
-    * Strings for AddTimeAlertActivity *
-    ************************************
-    -->
-    <string name="addtimealert_title">Add new arrival alert</string>
-=======
-    **************************************
-    * Strings for BusStopDetailsActivity *
-    **************************************
-    -->
-    <string name="busstopdetails_title">Stop details</string>
->>>>>>> 603ec48f
-    
-    <!--
     **********************************
     * Strings for BusStopMapActivity *
     **********************************
@@ -164,7 +142,7 @@
     <string name="displaystopdata_title">Live departures</string>
     <string name="displaystopdata_tab_times">Times</string>
     <string name="displaystopdata_tab_details">Details</string>
-    
+
     <!--
     **************************************
     * Strings for FavouriteStopsActivity *
@@ -315,7 +293,7 @@
     <string name="addeditstop_edit_stopname_hint">Stop name</string>
     <string name="addeditstop_error_blankstopname">You cannot have a blank stop name.</string>
     <string name="addeditstop_btn_save">Save</string>
-    
+
     <!--
     ************************************
     * Strings for AlertManagerFragment *
@@ -339,7 +317,7 @@
     <string name="alertmanager_time_blurb">This alert is removed after 1 hour or if the device is restarted</string>
     <string name="alertmanager_snackbar_remove_proximity">Proximity alert removed</string>
     <string name="alertmanager_snackbar_remove_time">Time alert removed</string>
-    
+
     <!--
     **********************************
     * Strings for BusStopMapFragment *
@@ -405,7 +383,7 @@
     <string name="stopdetails_stop_distance">%.1f km away</string>
     <string name="stopdetails_stop_distance_unknown">Distance unknown</string>
     <string name="stopdetails_stop_distance_permission_required">Distance unknown (location permission required)</string>
-    
+
     <!--
     **************************************
     * Strings for TwitterUpdatesFragment *
@@ -470,7 +448,7 @@
     <string name="addtimealertdialog_button_add">Add</string>
     <string name="addtimealertdialog_button_limitations">Show limitations</string>
     <string name="addtimealertdialog_services_chooser_dialog_title">Select service(s)</string>
-    
+
     <!--
     *************************************
     * Strings for CreditsDialogFragment *
@@ -620,7 +598,7 @@
     <string name="displaystopdata_menu_prox_rem">@string/prox_alert_rem</string>
     <string name="displaystopdata_menu_time_add">@string/time_alert_add</string>
     <string name="displaystopdata_menu_time_rem">@string/time_alert_rem</string>
-    
+
     <!--
     ************************************************************
     * Strings for FavouriteStopsFragment ListView context menu *
@@ -674,7 +652,7 @@
     *******************************************
     -->
     <string name="twitterupdates_menu_refresh">Refresh</string>
-    
+
     <!--
     ************************
     ************************
