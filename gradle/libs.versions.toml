--- conflicted
+++ resolved
@@ -15,12 +15,8 @@
 # AndroidX
 androidx-activity = "1.9.0"
 androidx-benchmark = "1.2.4"
-<<<<<<< HEAD
-androidx-compose-compiler = "1.5.11"
-androidx-fragment = "1.7.0"
-=======
+androidx-compose-compiler = "1.5.14"
 androidx-fragment = "1.7.1"
->>>>>>> cf8a7644
 androidx-hilt = "1.2.0"
 androidx-lifecycle = "2.7.0"
 androidx-room = "2.6.1"
@@ -62,14 +58,9 @@
 edinburgh-bus-tracker-api = { module = "uk.org.rivernile.edinburghbustrackerapi:api-kt", version = "1.3.0" }
 
 # AndroidX
-<<<<<<< HEAD
 androidx-activity = { module = "androidx.activity:activity-ktx", version.ref = "androidx-activity" }
 androidx-activity-compose = { module = "androidx.activity:activity-compose", version.ref = "androidx-activity" }
-androidx-annotation = { module = "androidx.annotation:annotation", version = "1.7.1" }
-=======
-androidx-activity = { module = "androidx.activity:activity", version = "1.9.0" }
 androidx-annotation = { module = "androidx.annotation:annotation", version = "1.8.0" }
->>>>>>> cf8a7644
 androidx-appcompat = { module = "androidx.appcompat:appcompat", version = "1.6.1" }
 androidx-compose-bom = { module = "androidx.compose:compose-bom", version = "2024.05.00" }
 androidx-compose-ui-tooling = { module = "androidx.compose.ui:ui-tooling" }
@@ -90,12 +81,8 @@
 androidx-startup = { module = "androidx.startup:startup-runtime", version = "1.1.1" }
 androidx-swiperefreshlayout = { module = "androidx.swiperefreshlayout:swiperefreshlayout", version = "1.1.0" }
 androidx-viewmodel = { module = "androidx.lifecycle:lifecycle-viewmodel-ktx", version.ref = "androidx-lifecycle" }
-<<<<<<< HEAD
 androidx-viewmodel-compose = { module = "androidx.lifecycle:lifecycle-viewmodel-compose", version.ref = "androidx-lifecycle" }
-androidx-viewpager2 = { module = "androidx.viewpager2:viewpager2", version = "1.1.0-rc01" }
-=======
 androidx-viewpager2 = { module = "androidx.viewpager2:viewpager2", version = "1.1.0" }
->>>>>>> cf8a7644
 androidx-work = { module = "androidx.work:work-runtime-ktx", version.ref = "androidx-work" }
 
 # Material Design
