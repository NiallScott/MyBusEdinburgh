--- conflicted
+++ resolved
@@ -61,14 +61,10 @@
 androidx-activity = { module = "androidx.activity:activity-ktx", version.ref = "androidx-activity" }
 androidx-activity-compose = { module = "androidx.activity:activity-compose", version.ref = "androidx-activity" }
 androidx-annotation = { module = "androidx.annotation:annotation", version = "1.8.0" }
-<<<<<<< HEAD
-androidx-appcompat = { module = "androidx.appcompat:appcompat", version = "1.6.1" }
+androidx-appcompat = { module = "androidx.appcompat:appcompat", version = "1.7.0" }
 androidx-compose-bom = { module = "androidx.compose:compose-bom", version = "2024.05.00" }
 androidx-compose-ui-tooling = { module = "androidx.compose.ui:ui-tooling" }
 androidx-compose-ui-tooling-preview = { module = "androidx.compose.ui:ui-tooling-preview" }
-=======
-androidx-appcompat = { module = "androidx.appcompat:appcompat", version = "1.7.0" }
->>>>>>> 8278e543
 androidx-constraintlayout = { module = "androidx.constraintlayout:constraintlayout", version = "2.1.4" }
 androidx-core = { module = "androidx.core:core-ktx", version = "1.13.1" }
 androidx-datastore-preferences = { module = "androidx.datastore:datastore-preferences", version = "1.1.1" }
