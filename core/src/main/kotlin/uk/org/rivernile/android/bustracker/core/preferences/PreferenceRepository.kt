--- conflicted
+++ resolved
@@ -56,21 +56,8 @@
         preferenceDataStorage.alertNotificationPreferencesFlow
 
     /**
-<<<<<<< HEAD
-     * Is live times auto refresh enabled?
-     */
-    val isLiveTimesAutoRefreshEnabled: Boolean get() =
-        preferenceManager.isBusTimesAutoRefreshEnabled()
-
-    /**
-     * Get a [Flow] which returns whether night services should be shown or not, and will emit
-     * further values when this preference changes.
-     *
-     * @return The [Flow] which emits whether night services should be shown or not.
-=======
      * A [Flow] which emits whether auto refresh is enabled by default, and will emit further values
      * when this preference changes.
->>>>>>> 1b177515
      */
     val isLiveTimesAutoRefreshEnabledFlow get() =
         preferenceDataStorage.isLiveTimesAutoRefreshEnabledFlow
