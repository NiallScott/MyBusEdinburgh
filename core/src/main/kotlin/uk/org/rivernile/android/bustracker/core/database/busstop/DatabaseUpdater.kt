--- conflicted
+++ resolved
@@ -56,10 +56,6 @@
     private val fileDownloader: FileDownloader,
     private val fileConsistencyChecker: FileConsistencyChecker,
     private val databaseRepository: BusStopDatabaseRepository,
-<<<<<<< HEAD
-=======
-    private val timeUtils: TimeUtils,
->>>>>>> 9c01226f
     private val exceptionLogger: ExceptionLogger,
     @ForIoDispatcher private val ioDispatcher: CoroutineDispatcher) {
 
@@ -72,18 +68,12 @@
     suspend fun updateDatabase(
         databaseVersion: DatabaseVersion,
         socketFactory: SocketFactory? = null): Boolean {
-<<<<<<< HEAD
         val downloadFile = try {
             databaseUtils.createTemporaryFile("mybus-database-download")
         } catch (e: IOException) {
             exceptionLogger.log(e)
             return false
         }
-=======
-        val downloadFile = databaseUtils.getDatabasePath(
-                "busstops.${timeUtils.currentTimeMills}.db_temp")
-        databaseUtils.ensureDatabasePathExists()
->>>>>>> 9c01226f
 
         if (fileDownloader.downloadFile(
                 databaseVersion.databaseUrl,
