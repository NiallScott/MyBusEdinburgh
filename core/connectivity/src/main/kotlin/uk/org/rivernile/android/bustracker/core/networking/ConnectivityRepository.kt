/*
 * Copyright (C) 2020 - 2025 Niall 'Rivernile' Scott
 *
 * This software is provided 'as-is', without any express or implied
 * warranty.  In no event will the authors or contributors be held liable for
 * any damages arising from the use of this software.
 *
 * The aforementioned copyright holder(s) hereby grant you a
 * non-transferrable right to use this software for any purpose (including
 * commercial applications), and to modify it and redistribute it, subject to
 * the following conditions:
 *
 *  1. This notice may not be removed or altered from any file it appears in.
 *
 *  2. Any modifications made to this software, except those defined in
 *     clause 3 of this agreement, must be released under this license, and
 *     the source code of any modifications must be made available on a
 *     publically accessible (and locateable) website, or sent to the
 *     original author of this software.
 *
 *  3. Software modifications that do not alter the functionality of the
 *     software but are simply adaptations to a specific environment are
 *     exempt from clause 2.
 *
 */

package uk.org.rivernile.android.bustracker.core.networking

import kotlinx.coroutines.CoroutineScope
import kotlinx.coroutines.flow.Flow
import kotlinx.coroutines.flow.SharingStarted
import kotlinx.coroutines.flow.distinctUntilChanged
import kotlinx.coroutines.flow.shareIn
import uk.org.rivernile.android.bustracker.core.coroutines.di.ForApplicationCoroutineScope
import javax.inject.Inject
import javax.inject.Singleton

/**
 * This repository is used to access device connectivity information.
 *
 * @author Niall Scott
 */
interface ConnectivityRepository {

    /**
     * Is there internet connectivity available?
     */
    val hasInternetConnectivity: Boolean

    /**
     * A [Flow] which emits the device internet connectivity status.
     */
    val hasInternetConnectivityFlow: Flow<Boolean>
}

/**
 * This repository is used to access device connectivity information.
 *
 * @param connectivityChecker Used to check device connectivity, and to register for events to
 * listen for connectivity changes.
 * @param applicationCoroutineScope The application [CoroutineScope].
 * @author Niall Scott
 */
@Singleton
internal class RealConnectivityRepository @Inject constructor(
    private val connectivityChecker: ConnectivityChecker,
<<<<<<< HEAD
    @ForApplicationCoroutineScope private val applicationCoroutineScope: CoroutineScope
) : ConnectivityRepository {
=======
    @param:ForApplicationCoroutineScope private val applicationCoroutineScope: CoroutineScope
) {
>>>>>>> b1247943

    /**
     * Is there internet connectivity available?
     */
    override val hasInternetConnectivity get() = connectivityChecker.hasInternetConnectivity

    /**
     * A [Flow] which emits the device internet connectivity status.
     */
    override val hasInternetConnectivityFlow by lazy {
        connectivityChecker.hasInternetConnectivityFlow
            .distinctUntilChanged()
            .shareIn(
                scope = applicationCoroutineScope,
                started = SharingStarted.WhileSubscribed(replayExpirationMillis = 0L),
                replay = 1
            )
    }
}<|MERGE_RESOLUTION|>--- conflicted
+++ resolved
@@ -64,13 +64,8 @@
 @Singleton
 internal class RealConnectivityRepository @Inject constructor(
     private val connectivityChecker: ConnectivityChecker,
-<<<<<<< HEAD
-    @ForApplicationCoroutineScope private val applicationCoroutineScope: CoroutineScope
+    @param:ForApplicationCoroutineScope private val applicationCoroutineScope: CoroutineScope
 ) : ConnectivityRepository {
-=======
-    @param:ForApplicationCoroutineScope private val applicationCoroutineScope: CoroutineScope
-) {
->>>>>>> b1247943
 
     /**
      * Is there internet connectivity available?
