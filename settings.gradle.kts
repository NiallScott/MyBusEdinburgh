--- conflicted
+++ resolved
@@ -85,11 +85,7 @@
     ":core:servicepoints",
     ":core:servicestops",
     ":core:time",
-<<<<<<< HEAD
-=======
     ":core:time-android",
-    ":core:twitter",
->>>>>>> afb28c5d
     ":core:work-android",
     ":database:busstop-db-android",
     ":database:busstop-db-core",
