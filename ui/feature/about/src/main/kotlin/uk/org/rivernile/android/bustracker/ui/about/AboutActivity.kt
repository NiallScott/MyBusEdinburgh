--- conflicted
+++ resolved
@@ -60,11 +60,6 @@
 import androidx.compose.ui.Modifier
 import androidx.compose.ui.graphics.toArgb
 import androidx.compose.ui.input.nestedscroll.nestedScroll
-<<<<<<< HEAD
-import androidx.compose.ui.platform.LocalConfiguration
-import androidx.compose.ui.platform.LocalContext
-=======
->>>>>>> 4f8844ec
 import androidx.compose.ui.res.dimensionResource
 import androidx.compose.ui.res.stringResource
 import androidx.compose.ui.text.style.TextOverflow
@@ -241,12 +236,6 @@
     modifier: Modifier = Modifier,
     onItemClicked: (UiAboutItem) -> Unit
 ) {
-<<<<<<< HEAD
-    val configuration = LocalConfiguration.current
-    val dateFormat = remember(configuration) { SimpleDateFormat.getDateTimeInstance() }
-
-=======
->>>>>>> 4f8844ec
     LazyColumn(
         modifier = modifier.fillMaxSize(),
         contentPadding = PaddingValues(
